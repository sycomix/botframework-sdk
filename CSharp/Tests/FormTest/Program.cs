﻿// 
// Copyright (c) Microsoft. All rights reserved.
// Licensed under the MIT license.
// 
// Microsoft Bot Framework: http://botframework.com
// 
// Bot Builder SDK Github:
// https://github.com/Microsoft/BotBuilder
// 
// Copyright (c) Microsoft Corporation
// All rights reserved.
// 
// MIT License:
// Permission is hereby granted, free of charge, to any person obtaining
// a copy of this software and associated documentation files (the
// "Software"), to deal in the Software without restriction, including
// without limitation the rights to use, copy, modify, merge, publish,
// distribute, sublicense, and/or sell copies of the Software, and to
// permit persons to whom the Software is furnished to do so, subject to
// the following conditions:
// 
// The above copyright notice and this permission notice shall be
// included in all copies or substantial portions of the Software.
// 
// THE SOFTWARE IS PROVIDED ""AS IS"", WITHOUT WARRANTY OF ANY KIND,
// EXPRESS OR IMPLIED, INCLUDING BUT NOT LIMITED TO THE WARRANTIES OF
// MERCHANTABILITY, FITNESS FOR A PARTICULAR PURPOSE AND
// NONINFRINGEMENT. IN NO EVENT SHALL THE AUTHORS OR COPYRIGHT HOLDERS BE
// LIABLE FOR ANY CLAIM, DAMAGES OR OTHER LIABILITY, WHETHER IN AN ACTION
// OF CONTRACT, TORT OR OTHERWISE, ARISING FROM, OUT OF OR IN CONNECTION
// WITH THE SOFTWARE OR THE USE OR OTHER DEALINGS IN THE SOFTWARE.
//

using System;
using System.Collections.Generic;
using System.Diagnostics;
using System.Globalization;
using System.IO;
using System.Threading;
using System.Threading.Tasks;
#pragma warning disable 649

using Autofac;

using Microsoft.Bot.Builder.Dialogs;
using Microsoft.Bot.Builder.Dialogs.Internals;
using Microsoft.Bot.Builder.FormFlow;
using Microsoft.Bot.Builder.FormFlow.Advanced;
using Microsoft.Bot.Connector;

using AnnotatedSandwichOrder = Microsoft.Bot.Sample.AnnotatedSandwichBot.SandwichOrder;
using SimpleSandwichOrder = Microsoft.Bot.Sample.SimpleSandwichBot.SandwichOrder;
using System.Resources;
using System.Text;
using Newtonsoft.Json.Linq;

public class Globals
{
    public JObject state;
    public dynamic dstate;
    public object value;
    public IField<JObject> field;
}

namespace Microsoft.Bot.Builder.FormFlowTest
{
    public enum DebugOptions
    {
        None, AnnotationsAndNumbers, AnnotationsAndNoNumbers, AnnotationsAndText, NoAnnotations, NoFieldOrder,
        WithState,
        Localized,
        SimpleSandwichBot, AnnotatedSandwichBot, JSONSandwichBot
    };
    [Serializable]
    public class Choices
    {
        public DebugOptions Choice;
    }

    class Program
    {

        static public string Locale = CultureInfo.CurrentUICulture.Name;

        static async Task Interactive<T>(IDialog<T> form) where T : class
        {
            // NOTE: I use the DejaVuSansMono fonts as described here: http://stackoverflow.com/questions/21751827/displaying-arabic-characters-in-c-sharp-console-application
            // But you don't have to reboot.
            // If you don't want the multi-lingual support just comment this out
            Console.OutputEncoding = Encoding.GetEncoding(65001);
            var message = new Activity()
            {
                From = new ChannelAccount { Id = "ConsoleUser" },
                Conversation = new ConversationAccount { Id = Guid.NewGuid().ToString() },
                Recipient = new ChannelAccount { Id = "FormTest" },
                ChannelId = "Console", 
                ServiceUrl = "http://localhost:9000/",
                Text = ""
            };

            var builder = new ContainerBuilder();
            builder.RegisterModule(new DialogModule_MakeRoot());
            builder
                .Register(c => new BotToUserTextWriter(new BotToUserQueue(message, new Queue<IMessageActivity>()), Console.Out))
                .As<IBotToUser>()
                .InstancePerLifetimeScope();
            using (var container = builder.Build())
            using (var scope = DialogModule.BeginLifetimeScope(container, message))
            {
                Func<IDialog<object>> MakeRoot = () => form;
                DialogModule_MakeRoot.Register(scope, MakeRoot);

                var task = scope.Resolve<IPostToBot>();
<<<<<<< HEAD
                await scope.Resolve<IBotData>().LoadAsync(default(CancellationToken)); 
=======
                var botData = scope.Resolve<IBotData>();
                await botData.LoadAsync();
>>>>>>> 407920a6
                var stack = scope.Resolve<IDialogStack>();

                stack.Call(MakeRoot(), null);
                await stack.PollAsync(CancellationToken.None);

                while (true)
                {
                    message.Text = await Console.In.ReadLineAsync();
                    message.Locale = Locale;
                    await task.PostAsync(message, CancellationToken.None);
                }
            }
        }

        public static void TestValidate()
        {
            try
            {
                var form = new FormBuilder<PizzaOrder>()
                    .Message("{NotField}")
                    .Build();
                Debug.Fail("Validation failed");
            }
            catch (ArgumentException)
            {
            }
            try
            {
                var form = new FormBuilder<PizzaOrder>()
                    .Message("[{NotField}]")
                    .Build();
                Debug.Fail("Validation failed");
            }
            catch (ArgumentException)
            {
            }
            try
            {
                var form = new FormBuilder<PizzaOrder>()
                    .Message("{? {[{NotField}]}")
                    .Build();
                Debug.Fail("Validation failed");
            }
            catch (ArgumentException)
            {
            }
            try
            {
                var form = new FormBuilder<PizzaOrder>()
                    .Field(new FieldReflector<PizzaOrder>(nameof(PizzaOrder.Size))
                        .ReplaceTemplate(new TemplateAttribute(TemplateUsage.Double, "{Notfield}")))
                        .Build();
                Debug.Fail("Validation failed");
            }
            catch (ArgumentException)
            {
            }
        }

        public static IFormDialog<T> MakeForm<T>(BuildFormDelegate<T> buildForm) where T : class, new()
        {
            return new FormDialog<T>(new T(), buildForm, options: FormOptions.PromptInStart);
        }

        public static bool NonWord(string word)
        {
            bool nonWord = true;
            foreach (var ch in word)
            {
                if (!(char.IsControl(ch) || char.IsPunctuation(ch) || char.IsWhiteSpace(ch)))
                {
                    nonWord = false;
                    break;
                }
            }
            return nonWord;
        }

        static void Main(string[] args)
        {
            // TestValidate();
            var callDebug =
                Chain
                .From(() => new PromptDialog.PromptString("Locale?", null, 1))
                .ContinueWith<string, Choices>(async (ctx, locale) =>
                    {
                        Locale = await locale;
                        CultureInfo.CurrentUICulture = CultureInfo.GetCultureInfo(Locale);
                        CultureInfo.CurrentCulture = CultureInfo.CurrentUICulture;
                        return FormDialog.FromType<Choices>(FormOptions.PromptInStart);
                    })
                .ContinueWith<Choices, object>(async (context, result) =>
                {
                    Choices choices;
                    try
                    {
                        choices = await result;
                    }
                    catch (Exception error)
                    {
                        await context.PostAsync(error.ToString());
                        throw;
                    }

                    switch (choices.Choice)
                    {
                        case DebugOptions.AnnotationsAndNumbers:
                            return MakeForm(() => PizzaOrder.BuildForm(noNumbers: false));
                        case DebugOptions.AnnotationsAndNoNumbers:
                            return MakeForm(() => PizzaOrder.BuildForm(noNumbers: true));
                        case DebugOptions.AnnotationsAndText:
                            return MakeForm(() => PizzaOrder.BuildForm(style: ChoiceStyleOptions.AutoText));
                        case DebugOptions.NoAnnotations:
                            return MakeForm(() => PizzaOrder.BuildForm(noNumbers: true, ignoreAnnotations: true));
                        case DebugOptions.NoFieldOrder:
                            return MakeForm(() => new FormBuilder<PizzaOrder>().Build());
                        case DebugOptions.WithState:
                            return new FormDialog<PizzaOrder>(new PizzaOrder()
                            { Size = SizeOptions.Large, Kind = PizzaOptions.BYOPizza },
                            () => PizzaOrder.BuildForm(noNumbers: false),
                            options: FormOptions.PromptInStart,
                            entities: new Luis.Models.EntityRecommendation[] {
                                new Luis.Models.EntityRecommendation("Address", "abc", "DeliveryAddress"),
                                new Luis.Models.EntityRecommendation("Toppings", "onions", "BYO.Toppings"),
                                new Luis.Models.EntityRecommendation("Toppings", "peppers", "BYO.Toppings"),
                                new Luis.Models.EntityRecommendation("Toppings", "ice", "BYO.Toppings"),
                                new Luis.Models.EntityRecommendation("NotFound", "OK", "Notfound")
                            }
                            );
                        case DebugOptions.Localized:
                            {
                                var form = PizzaOrder.BuildForm(false, false);
                                using (var stream = new FileStream("pizza.resx", FileMode.Create))
                                using (var writer = new ResXResourceWriter(stream))
                                {
                                    form.SaveResources(writer);
                                }
                                Process.Start(new ProcessStartInfo(@"RView.exe", "pizza.resx -c " + Locale) { UseShellExecute = false, CreateNoWindow = true }).WaitForExit();
                                return MakeForm(() => PizzaOrder.BuildForm(false, false, true));
                            }
                        case DebugOptions.SimpleSandwichBot:
                            return MakeForm(() => SimpleSandwichOrder.BuildForm());
                        case DebugOptions.AnnotatedSandwichBot:
                            return MakeForm(() => AnnotatedSandwichOrder.BuildLocalizedForm());
                        case DebugOptions.JSONSandwichBot:
                            return MakeForm(() => AnnotatedSandwichOrder.BuildJsonForm());
                        default:
                            throw new NotImplementedException();
                    }
                })
                .Do(async (context, result) =>
                {
                    try
                    {
                        var item = await result;
                        Debug.WriteLine(item);
                    }
                    catch (FormCanceledException e)
                    {
                        if (e.InnerException == null)
                        {
                            await context.PostAsync($"Quit on {e.Last} step.");
                        }
                        else
                        {
                            await context.PostAsync($"Exception {e.Message} on step {e.Last}.");
                        }
                    }
                })
                .DefaultIfException()
                .Loop();
            Interactive(callDebug).GetAwaiter().GetResult();
        }
    }
}
<|MERGE_RESOLUTION|>--- conflicted
+++ resolved
@@ -1,188 +1,183 @@
-﻿// 
-// Copyright (c) Microsoft. All rights reserved.
-// Licensed under the MIT license.
-// 
-// Microsoft Bot Framework: http://botframework.com
-// 
-// Bot Builder SDK Github:
-// https://github.com/Microsoft/BotBuilder
-// 
-// Copyright (c) Microsoft Corporation
-// All rights reserved.
-// 
-// MIT License:
-// Permission is hereby granted, free of charge, to any person obtaining
-// a copy of this software and associated documentation files (the
-// "Software"), to deal in the Software without restriction, including
-// without limitation the rights to use, copy, modify, merge, publish,
-// distribute, sublicense, and/or sell copies of the Software, and to
-// permit persons to whom the Software is furnished to do so, subject to
-// the following conditions:
-// 
-// The above copyright notice and this permission notice shall be
-// included in all copies or substantial portions of the Software.
-// 
-// THE SOFTWARE IS PROVIDED ""AS IS"", WITHOUT WARRANTY OF ANY KIND,
-// EXPRESS OR IMPLIED, INCLUDING BUT NOT LIMITED TO THE WARRANTIES OF
-// MERCHANTABILITY, FITNESS FOR A PARTICULAR PURPOSE AND
-// NONINFRINGEMENT. IN NO EVENT SHALL THE AUTHORS OR COPYRIGHT HOLDERS BE
-// LIABLE FOR ANY CLAIM, DAMAGES OR OTHER LIABILITY, WHETHER IN AN ACTION
-// OF CONTRACT, TORT OR OTHERWISE, ARISING FROM, OUT OF OR IN CONNECTION
-// WITH THE SOFTWARE OR THE USE OR OTHER DEALINGS IN THE SOFTWARE.
-//
-
-using System;
-using System.Collections.Generic;
-using System.Diagnostics;
-using System.Globalization;
-using System.IO;
-using System.Threading;
-using System.Threading.Tasks;
-#pragma warning disable 649
-
-using Autofac;
-
-using Microsoft.Bot.Builder.Dialogs;
-using Microsoft.Bot.Builder.Dialogs.Internals;
-using Microsoft.Bot.Builder.FormFlow;
-using Microsoft.Bot.Builder.FormFlow.Advanced;
-using Microsoft.Bot.Connector;
-
-using AnnotatedSandwichOrder = Microsoft.Bot.Sample.AnnotatedSandwichBot.SandwichOrder;
-using SimpleSandwichOrder = Microsoft.Bot.Sample.SimpleSandwichBot.SandwichOrder;
-using System.Resources;
-using System.Text;
-using Newtonsoft.Json.Linq;
-
-public class Globals
-{
-    public JObject state;
-    public dynamic dstate;
-    public object value;
-    public IField<JObject> field;
-}
-
-namespace Microsoft.Bot.Builder.FormFlowTest
-{
-    public enum DebugOptions
-    {
-        None, AnnotationsAndNumbers, AnnotationsAndNoNumbers, AnnotationsAndText, NoAnnotations, NoFieldOrder,
-        WithState,
-        Localized,
-        SimpleSandwichBot, AnnotatedSandwichBot, JSONSandwichBot
-    };
-    [Serializable]
-    public class Choices
-    {
-        public DebugOptions Choice;
-    }
-
-    class Program
-    {
-
-        static public string Locale = CultureInfo.CurrentUICulture.Name;
-
-        static async Task Interactive<T>(IDialog<T> form) where T : class
-        {
-            // NOTE: I use the DejaVuSansMono fonts as described here: http://stackoverflow.com/questions/21751827/displaying-arabic-characters-in-c-sharp-console-application
-            // But you don't have to reboot.
-            // If you don't want the multi-lingual support just comment this out
-            Console.OutputEncoding = Encoding.GetEncoding(65001);
-            var message = new Activity()
-            {
-                From = new ChannelAccount { Id = "ConsoleUser" },
-                Conversation = new ConversationAccount { Id = Guid.NewGuid().ToString() },
-                Recipient = new ChannelAccount { Id = "FormTest" },
-                ChannelId = "Console", 
-                ServiceUrl = "http://localhost:9000/",
-                Text = ""
-            };
-
-            var builder = new ContainerBuilder();
-            builder.RegisterModule(new DialogModule_MakeRoot());
-            builder
-                .Register(c => new BotToUserTextWriter(new BotToUserQueue(message, new Queue<IMessageActivity>()), Console.Out))
-                .As<IBotToUser>()
-                .InstancePerLifetimeScope();
-            using (var container = builder.Build())
-            using (var scope = DialogModule.BeginLifetimeScope(container, message))
-            {
-                Func<IDialog<object>> MakeRoot = () => form;
-                DialogModule_MakeRoot.Register(scope, MakeRoot);
-
-                var task = scope.Resolve<IPostToBot>();
-<<<<<<< HEAD
-                await scope.Resolve<IBotData>().LoadAsync(default(CancellationToken)); 
-=======
-                var botData = scope.Resolve<IBotData>();
-                await botData.LoadAsync();
->>>>>>> 407920a6
-                var stack = scope.Resolve<IDialogStack>();
-
-                stack.Call(MakeRoot(), null);
-                await stack.PollAsync(CancellationToken.None);
-
-                while (true)
-                {
-                    message.Text = await Console.In.ReadLineAsync();
-                    message.Locale = Locale;
-                    await task.PostAsync(message, CancellationToken.None);
-                }
-            }
-        }
-
-        public static void TestValidate()
-        {
-            try
-            {
-                var form = new FormBuilder<PizzaOrder>()
-                    .Message("{NotField}")
-                    .Build();
-                Debug.Fail("Validation failed");
-            }
-            catch (ArgumentException)
-            {
-            }
-            try
-            {
-                var form = new FormBuilder<PizzaOrder>()
-                    .Message("[{NotField}]")
-                    .Build();
-                Debug.Fail("Validation failed");
-            }
-            catch (ArgumentException)
-            {
-            }
-            try
-            {
-                var form = new FormBuilder<PizzaOrder>()
-                    .Message("{? {[{NotField}]}")
-                    .Build();
-                Debug.Fail("Validation failed");
-            }
-            catch (ArgumentException)
-            {
-            }
-            try
-            {
-                var form = new FormBuilder<PizzaOrder>()
-                    .Field(new FieldReflector<PizzaOrder>(nameof(PizzaOrder.Size))
-                        .ReplaceTemplate(new TemplateAttribute(TemplateUsage.Double, "{Notfield}")))
-                        .Build();
-                Debug.Fail("Validation failed");
-            }
-            catch (ArgumentException)
-            {
-            }
-        }
-
-        public static IFormDialog<T> MakeForm<T>(BuildFormDelegate<T> buildForm) where T : class, new()
-        {
-            return new FormDialog<T>(new T(), buildForm, options: FormOptions.PromptInStart);
-        }
-
-        public static bool NonWord(string word)
-        {
+﻿// 
+// Copyright (c) Microsoft. All rights reserved.
+// Licensed under the MIT license.
+// 
+// Microsoft Bot Framework: http://botframework.com
+// 
+// Bot Builder SDK Github:
+// https://github.com/Microsoft/BotBuilder
+// 
+// Copyright (c) Microsoft Corporation
+// All rights reserved.
+// 
+// MIT License:
+// Permission is hereby granted, free of charge, to any person obtaining
+// a copy of this software and associated documentation files (the
+// "Software"), to deal in the Software without restriction, including
+// without limitation the rights to use, copy, modify, merge, publish,
+// distribute, sublicense, and/or sell copies of the Software, and to
+// permit persons to whom the Software is furnished to do so, subject to
+// the following conditions:
+// 
+// The above copyright notice and this permission notice shall be
+// included in all copies or substantial portions of the Software.
+// 
+// THE SOFTWARE IS PROVIDED ""AS IS"", WITHOUT WARRANTY OF ANY KIND,
+// EXPRESS OR IMPLIED, INCLUDING BUT NOT LIMITED TO THE WARRANTIES OF
+// MERCHANTABILITY, FITNESS FOR A PARTICULAR PURPOSE AND
+// NONINFRINGEMENT. IN NO EVENT SHALL THE AUTHORS OR COPYRIGHT HOLDERS BE
+// LIABLE FOR ANY CLAIM, DAMAGES OR OTHER LIABILITY, WHETHER IN AN ACTION
+// OF CONTRACT, TORT OR OTHERWISE, ARISING FROM, OUT OF OR IN CONNECTION
+// WITH THE SOFTWARE OR THE USE OR OTHER DEALINGS IN THE SOFTWARE.
+//
+
+using System;
+using System.Collections.Generic;
+using System.Diagnostics;
+using System.Globalization;
+using System.IO;
+using System.Threading;
+using System.Threading.Tasks;
+#pragma warning disable 649
+
+using Autofac;
+
+using Microsoft.Bot.Builder.Dialogs;
+using Microsoft.Bot.Builder.Dialogs.Internals;
+using Microsoft.Bot.Builder.FormFlow;
+using Microsoft.Bot.Builder.FormFlow.Advanced;
+using Microsoft.Bot.Connector;
+
+using AnnotatedSandwichOrder = Microsoft.Bot.Sample.AnnotatedSandwichBot.SandwichOrder;
+using SimpleSandwichOrder = Microsoft.Bot.Sample.SimpleSandwichBot.SandwichOrder;
+using System.Resources;
+using System.Text;
+using Newtonsoft.Json.Linq;
+
+public class Globals
+{
+    public JObject state;
+    public dynamic dstate;
+    public object value;
+    public IField<JObject> field;
+}
+
+namespace Microsoft.Bot.Builder.FormFlowTest
+{
+    public enum DebugOptions
+    {
+        None, AnnotationsAndNumbers, AnnotationsAndNoNumbers, AnnotationsAndText, NoAnnotations, NoFieldOrder,
+        WithState,
+        Localized,
+        SimpleSandwichBot, AnnotatedSandwichBot, JSONSandwichBot
+    };
+    [Serializable]
+    public class Choices
+    {
+        public DebugOptions Choice;
+    }
+
+    class Program
+    {
+
+        static public string Locale = CultureInfo.CurrentUICulture.Name;
+
+        static async Task Interactive<T>(IDialog<T> form) where T : class
+        {
+            // NOTE: I use the DejaVuSansMono fonts as described here: http://stackoverflow.com/questions/21751827/displaying-arabic-characters-in-c-sharp-console-application
+            // But you don't have to reboot.
+            // If you don't want the multi-lingual support just comment this out
+            Console.OutputEncoding = Encoding.GetEncoding(65001);
+            var message = new Activity()
+            {
+                From = new ChannelAccount { Id = "ConsoleUser" },
+                Conversation = new ConversationAccount { Id = Guid.NewGuid().ToString() },
+                Recipient = new ChannelAccount { Id = "FormTest" },
+                ChannelId = "Console", 
+                ServiceUrl = "http://localhost:9000/",
+                Text = ""
+            };
+
+            var builder = new ContainerBuilder();
+            builder.RegisterModule(new DialogModule_MakeRoot());
+            builder
+                .Register(c => new BotToUserTextWriter(new BotToUserQueue(message, new Queue<IMessageActivity>()), Console.Out))
+                .As<IBotToUser>()
+                .InstancePerLifetimeScope();
+            using (var container = builder.Build())
+            using (var scope = DialogModule.BeginLifetimeScope(container, message))
+            {
+                Func<IDialog<object>> MakeRoot = () => form;
+                DialogModule_MakeRoot.Register(scope, MakeRoot);
+
+                var task = scope.Resolve<IPostToBot>();
+                await scope.Resolve<IBotData>().LoadAsync(default(CancellationToken)); 
+                var stack = scope.Resolve<IDialogStack>();
+
+                stack.Call(MakeRoot(), null);
+                await stack.PollAsync(CancellationToken.None);
+
+                while (true)
+                {
+                    message.Text = await Console.In.ReadLineAsync();
+                    message.Locale = Locale;
+                    await task.PostAsync(message, CancellationToken.None);
+                }
+            }
+        }
+
+        public static void TestValidate()
+        {
+            try
+            {
+                var form = new FormBuilder<PizzaOrder>()
+                    .Message("{NotField}")
+                    .Build();
+                Debug.Fail("Validation failed");
+            }
+            catch (ArgumentException)
+            {
+            }
+            try
+            {
+                var form = new FormBuilder<PizzaOrder>()
+                    .Message("[{NotField}]")
+                    .Build();
+                Debug.Fail("Validation failed");
+            }
+            catch (ArgumentException)
+            {
+            }
+            try
+            {
+                var form = new FormBuilder<PizzaOrder>()
+                    .Message("{? {[{NotField}]}")
+                    .Build();
+                Debug.Fail("Validation failed");
+            }
+            catch (ArgumentException)
+            {
+            }
+            try
+            {
+                var form = new FormBuilder<PizzaOrder>()
+                    .Field(new FieldReflector<PizzaOrder>(nameof(PizzaOrder.Size))
+                        .ReplaceTemplate(new TemplateAttribute(TemplateUsage.Double, "{Notfield}")))
+                        .Build();
+                Debug.Fail("Validation failed");
+            }
+            catch (ArgumentException)
+            {
+            }
+        }
+
+        public static IFormDialog<T> MakeForm<T>(BuildFormDelegate<T> buildForm) where T : class, new()
+        {
+            return new FormDialog<T>(new T(), buildForm, options: FormOptions.PromptInStart);
+        }
+
+        public static bool NonWord(string word)
+        {
             bool nonWord = true;
             foreach (var ch in word)
             {
@@ -193,102 +188,102 @@
                 }
             }
             return nonWord;
-        }
-
-        static void Main(string[] args)
-        {
-            // TestValidate();
-            var callDebug =
-                Chain
-                .From(() => new PromptDialog.PromptString("Locale?", null, 1))
-                .ContinueWith<string, Choices>(async (ctx, locale) =>
-                    {
-                        Locale = await locale;
-                        CultureInfo.CurrentUICulture = CultureInfo.GetCultureInfo(Locale);
-                        CultureInfo.CurrentCulture = CultureInfo.CurrentUICulture;
-                        return FormDialog.FromType<Choices>(FormOptions.PromptInStart);
-                    })
-                .ContinueWith<Choices, object>(async (context, result) =>
-                {
-                    Choices choices;
-                    try
-                    {
-                        choices = await result;
-                    }
-                    catch (Exception error)
-                    {
-                        await context.PostAsync(error.ToString());
-                        throw;
-                    }
-
-                    switch (choices.Choice)
-                    {
-                        case DebugOptions.AnnotationsAndNumbers:
-                            return MakeForm(() => PizzaOrder.BuildForm(noNumbers: false));
-                        case DebugOptions.AnnotationsAndNoNumbers:
-                            return MakeForm(() => PizzaOrder.BuildForm(noNumbers: true));
-                        case DebugOptions.AnnotationsAndText:
-                            return MakeForm(() => PizzaOrder.BuildForm(style: ChoiceStyleOptions.AutoText));
-                        case DebugOptions.NoAnnotations:
-                            return MakeForm(() => PizzaOrder.BuildForm(noNumbers: true, ignoreAnnotations: true));
-                        case DebugOptions.NoFieldOrder:
-                            return MakeForm(() => new FormBuilder<PizzaOrder>().Build());
-                        case DebugOptions.WithState:
-                            return new FormDialog<PizzaOrder>(new PizzaOrder()
-                            { Size = SizeOptions.Large, Kind = PizzaOptions.BYOPizza },
-                            () => PizzaOrder.BuildForm(noNumbers: false),
-                            options: FormOptions.PromptInStart,
-                            entities: new Luis.Models.EntityRecommendation[] {
-                                new Luis.Models.EntityRecommendation("Address", "abc", "DeliveryAddress"),
-                                new Luis.Models.EntityRecommendation("Toppings", "onions", "BYO.Toppings"),
-                                new Luis.Models.EntityRecommendation("Toppings", "peppers", "BYO.Toppings"),
-                                new Luis.Models.EntityRecommendation("Toppings", "ice", "BYO.Toppings"),
-                                new Luis.Models.EntityRecommendation("NotFound", "OK", "Notfound")
-                            }
-                            );
-                        case DebugOptions.Localized:
-                            {
-                                var form = PizzaOrder.BuildForm(false, false);
-                                using (var stream = new FileStream("pizza.resx", FileMode.Create))
-                                using (var writer = new ResXResourceWriter(stream))
-                                {
-                                    form.SaveResources(writer);
-                                }
-                                Process.Start(new ProcessStartInfo(@"RView.exe", "pizza.resx -c " + Locale) { UseShellExecute = false, CreateNoWindow = true }).WaitForExit();
-                                return MakeForm(() => PizzaOrder.BuildForm(false, false, true));
-                            }
-                        case DebugOptions.SimpleSandwichBot:
-                            return MakeForm(() => SimpleSandwichOrder.BuildForm());
-                        case DebugOptions.AnnotatedSandwichBot:
-                            return MakeForm(() => AnnotatedSandwichOrder.BuildLocalizedForm());
-                        case DebugOptions.JSONSandwichBot:
-                            return MakeForm(() => AnnotatedSandwichOrder.BuildJsonForm());
-                        default:
-                            throw new NotImplementedException();
-                    }
-                })
-                .Do(async (context, result) =>
-                {
-                    try
-                    {
-                        var item = await result;
-                        Debug.WriteLine(item);
-                    }
-                    catch (FormCanceledException e)
-                    {
-                        if (e.InnerException == null)
-                        {
-                            await context.PostAsync($"Quit on {e.Last} step.");
-                        }
-                        else
-                        {
-                            await context.PostAsync($"Exception {e.Message} on step {e.Last}.");
-                        }
-                    }
-                })
-                .DefaultIfException()
-                .Loop();
-            Interactive(callDebug).GetAwaiter().GetResult();
-        }
-    }
-}
+        }
+
+        static void Main(string[] args)
+        {
+            // TestValidate();
+            var callDebug =
+                Chain
+                .From(() => new PromptDialog.PromptString("Locale?", null, 1))
+                .ContinueWith<string, Choices>(async (ctx, locale) =>
+                    {
+                        Locale = await locale;
+                        CultureInfo.CurrentUICulture = CultureInfo.GetCultureInfo(Locale);
+                        CultureInfo.CurrentCulture = CultureInfo.CurrentUICulture;
+                        return FormDialog.FromType<Choices>(FormOptions.PromptInStart);
+                    })
+                .ContinueWith<Choices, object>(async (context, result) =>
+                {
+                    Choices choices;
+                    try
+                    {
+                        choices = await result;
+                    }
+                    catch (Exception error)
+                    {
+                        await context.PostAsync(error.ToString());
+                        throw;
+                    }
+
+                    switch (choices.Choice)
+                    {
+                        case DebugOptions.AnnotationsAndNumbers:
+                            return MakeForm(() => PizzaOrder.BuildForm(noNumbers: false));
+                        case DebugOptions.AnnotationsAndNoNumbers:
+                            return MakeForm(() => PizzaOrder.BuildForm(noNumbers: true));
+                        case DebugOptions.AnnotationsAndText:
+                            return MakeForm(() => PizzaOrder.BuildForm(style: ChoiceStyleOptions.AutoText));
+                        case DebugOptions.NoAnnotations:
+                            return MakeForm(() => PizzaOrder.BuildForm(noNumbers: true, ignoreAnnotations: true));
+                        case DebugOptions.NoFieldOrder:
+                            return MakeForm(() => new FormBuilder<PizzaOrder>().Build());
+                        case DebugOptions.WithState:
+                            return new FormDialog<PizzaOrder>(new PizzaOrder()
+                            { Size = SizeOptions.Large, Kind = PizzaOptions.BYOPizza },
+                            () => PizzaOrder.BuildForm(noNumbers: false),
+                            options: FormOptions.PromptInStart,
+                            entities: new Luis.Models.EntityRecommendation[] {
+                                new Luis.Models.EntityRecommendation("Address", "abc", "DeliveryAddress"),
+                                new Luis.Models.EntityRecommendation("Toppings", "onions", "BYO.Toppings"),
+                                new Luis.Models.EntityRecommendation("Toppings", "peppers", "BYO.Toppings"),
+                                new Luis.Models.EntityRecommendation("Toppings", "ice", "BYO.Toppings"),
+                                new Luis.Models.EntityRecommendation("NotFound", "OK", "Notfound")
+                            }
+                            );
+                        case DebugOptions.Localized:
+                            {
+                                var form = PizzaOrder.BuildForm(false, false);
+                                using (var stream = new FileStream("pizza.resx", FileMode.Create))
+                                using (var writer = new ResXResourceWriter(stream))
+                                {
+                                    form.SaveResources(writer);
+                                }
+                                Process.Start(new ProcessStartInfo(@"RView.exe", "pizza.resx -c " + Locale) { UseShellExecute = false, CreateNoWindow = true }).WaitForExit();
+                                return MakeForm(() => PizzaOrder.BuildForm(false, false, true));
+                            }
+                        case DebugOptions.SimpleSandwichBot:
+                            return MakeForm(() => SimpleSandwichOrder.BuildForm());
+                        case DebugOptions.AnnotatedSandwichBot:
+                            return MakeForm(() => AnnotatedSandwichOrder.BuildLocalizedForm());
+                        case DebugOptions.JSONSandwichBot:
+                            return MakeForm(() => AnnotatedSandwichOrder.BuildJsonForm());
+                        default:
+                            throw new NotImplementedException();
+                    }
+                })
+                .Do(async (context, result) =>
+                {
+                    try
+                    {
+                        var item = await result;
+                        Debug.WriteLine(item);
+                    }
+                    catch (FormCanceledException e)
+                    {
+                        if (e.InnerException == null)
+                        {
+                            await context.PostAsync($"Quit on {e.Last} step.");
+                        }
+                        else
+                        {
+                            await context.PostAsync($"Exception {e.Message} on step {e.Last}.");
+                        }
+                    }
+                })
+                .DefaultIfException()
+                .Loop();
+            Interactive(callDebug).GetAwaiter().GetResult();
+        }
+    }
+}