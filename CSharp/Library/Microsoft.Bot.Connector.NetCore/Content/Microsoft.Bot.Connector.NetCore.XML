<?xml version="1.0"?>
<doc>
    <assembly>
        <name>Microsoft.Bot.Connector.NetCore</name>
    </assembly>
    <members>
        <member name="F:Microsoft.Bot.Connector.ActionTypes.OpenUrl">
            <summary>
            Client will open given url in the built-in browser.
            </summary>
        </member>
        <member name="F:Microsoft.Bot.Connector.ActionTypes.ImBack">
            <summary>
            Client will post message to bot, so all other participants will see that was posted to the bot and who posted this.
            </summary>
        </member>
        <member name="F:Microsoft.Bot.Connector.ActionTypes.PostBack">
            <summary>
            Client will post message to bot privately, so other participants inside conversation will not see that was posted. 
            </summary>
        </member>
        <member name="F:Microsoft.Bot.Connector.ActionTypes.PlayAudio">
            <summary>
            playback audio container referenced by url
            </summary>
        </member>
        <member name="F:Microsoft.Bot.Connector.ActionTypes.PlayVideo">
            <summary>
            playback video container referenced by url
            </summary>
        </member>
        <member name="F:Microsoft.Bot.Connector.ActionTypes.ShowImage">
            <summary>
            show image referenced by url
            </summary>
        </member>
        <member name="F:Microsoft.Bot.Connector.ActionTypes.DownloadFile">
            <summary>
            download file referenced by url
            </summary>
        </member>
        <member name="F:Microsoft.Bot.Connector.ActionTypes.Signin">
            <summary>
            Signin button
            </summary>
        </member>
        <member name="T:Microsoft.Bot.Connector.Activity">
            <summary>
            An Activity is the basic communication type for the Bot Framework 3.0 protocol
            </summary>
            <remarks>
            The Activity class contains all properties that individual, more specific activities
            could contain. It is a superset type.
            </remarks>
            <summary>
            An Activity is the basic communication type for the Bot Framework 3.0
            protocol
            </summary>
        </member>
        <member name="F:Microsoft.Bot.Connector.Activity.ContentType">
            <summary>
            Content-type for an Activity
            </summary>
        </member>
        <member name="M:Microsoft.Bot.Connector.Activity.CreateReply(System.String,System.String)">
            <summary>
            Take a message and create a reply message for it with the routing information 
            set up to correctly route a reply to the source message
            </summary>
            <param name="text">text you want to reply with</param>
            <param name="locale">language of your reply</param>
            <returns>message set up to route back to the sender</returns>
        </member>
        <member name="M:Microsoft.Bot.Connector.Activity.CreateMessageActivity">
            <summary>
            Create an instance of the Activity class with IMessageActivity masking
            </summary>
        </member>
        <member name="M:Microsoft.Bot.Connector.Activity.CreateContactRelationUpdateActivity">
            <summary>
            Create an instance of the Activity class with IContactRelationUpdateActivity masking
            </summary>
        </member>
        <member name="M:Microsoft.Bot.Connector.Activity.CreateConversationUpdateActivity">
            <summary>
            Create an instance of the Activity class with IConversationUpdateActivity masking
            </summary>
        </member>
        <member name="M:Microsoft.Bot.Connector.Activity.CreateTypingActivity">
            <summary>
            Create an instance of the Activity class with ITypingActivity masking
            </summary>
        </member>
        <member name="M:Microsoft.Bot.Connector.Activity.CreatePingActivity">
            <summary>
            Create an instance of the Activity class with IActivity masking
            </summary>
        </member>
        <member name="M:Microsoft.Bot.Connector.Activity.CreateEndOfConversationActivity">
            <summary>
            Create an instance of the Activity class with IEndOfConversationActivity masking
            </summary>
        </member>
        <member name="M:Microsoft.Bot.Connector.Activity.CreateEventActivity">
            <summary>
            Create an instance of the Activity class with an IEventActivity masking
            </summary>
        </member>
        <member name="M:Microsoft.Bot.Connector.Activity.CreateInvokeActivity">
            <summary>
            Create an instance of the Activity class with IInvokeActivity masking
            </summary>
        </member>
        <member name="M:Microsoft.Bot.Connector.Activity.IsActivity(System.String)">
            <summary>
            True if the Activity is of the specified activity type
            </summary>
        </member>
        <member name="M:Microsoft.Bot.Connector.Activity.AsMessageActivity">
            <summary>
            Return an IMessageActivity mask if this is a message activity
            </summary>
        </member>
        <member name="M:Microsoft.Bot.Connector.Activity.AsContactRelationUpdateActivity">
            <summary>
            Return an IContactRelationUpdateActivity mask if this is a contact relation update activity
            </summary>
        </member>
        <member name="M:Microsoft.Bot.Connector.Activity.AsInstallationUpdateActivity">
            <summary>
            Return an IInstallationUpdateActivity mask if this is a installation update activity
            </summary>
        </member>
        <member name="M:Microsoft.Bot.Connector.Activity.AsConversationUpdateActivity">
            <summary>
            Return an IConversationUpdateActivity mask if this is a conversation update activity
            </summary>
        </member>
        <member name="M:Microsoft.Bot.Connector.Activity.AsTypingActivity">
            <summary>
            Return an ITypingActivity mask if this is a typing activity
            </summary>
        </member>
        <member name="M:Microsoft.Bot.Connector.Activity.AsEndOfConversationActivity">
            <summary>
            Return an IEndOfConversationActivity mask if this is an end of conversation activity
            </summary>
        </member>
        <member name="M:Microsoft.Bot.Connector.Activity.AsEventActivity">
            <summary>
            Return an IEventActivity mask if this is an event activity
            </summary>
        </member>
        <member name="M:Microsoft.Bot.Connector.Activity.AsInvokeActivity">
            <summary>
            Return an IInvokeActivity mask if this is an invoke activity
            </summary>
        </member>
        <member name="M:Microsoft.Bot.Connector.Activity.GetStateClient(Microsoft.Bot.Connector.MicrosoftAppCredentials,System.String,System.Net.Http.DelegatingHandler[])">
            <summary>
            Get StateClient appropriate for this activity
            </summary>
            <param name="credentials">credentials for bot to access state api</param>
            <param name="serviceUrl">alternate serviceurl to use for state service</param>
            <param name="handlers"></param>
            <returns></returns>
        </member>
        <member name="M:Microsoft.Bot.Connector.Activity.GetStateClient(System.String,System.String,System.String,System.Net.Http.DelegatingHandler[])">
            <summary>
            Get StateClient appropriate for this activity
            </summary>
            <param name="microsoftAppId"></param>
            <param name="microsoftAppPassword"></param>
            <param name="serviceUrl">alternate serviceurl to use for state service</param>
            <param name="handlers"></param>
            <returns></returns>
        </member>
        <member name="M:Microsoft.Bot.Connector.Activity.HasContent">
            <summary>
            Check if the message has content
            </summary>
            <returns>Returns true if this message has any content to send</returns>
        </member>
        <member name="M:Microsoft.Bot.Connector.Activity.GetMentions">
            <summary>
            Get mentions 
            </summary>
            <returns></returns>
        </member>
        <member name="M:Microsoft.Bot.Connector.Activity.MentionsId(System.String)">
            <summary>
            Is there a mention of Id in the Text Property 
            </summary>
            <param name="id">ChannelAccount.Id</param>
            <returns>true if this id is mentioned in the text</returns>
        </member>
        <member name="M:Microsoft.Bot.Connector.Activity.MentionsRecipient">
            <summary>
            Is there a mention of Recipient.Id in the Text Property 
            </summary>
            <returns>true if this id is mentioned in the text</returns>
        </member>
        <member name="M:Microsoft.Bot.Connector.Activity.RemoveRecipientMention">
            <summary>
            Remove recipient mention text from Text property
            </summary>
            <returns>new .Text property value</returns>
        </member>
        <member name="M:Microsoft.Bot.Connector.Activity.RemoveMentionText(System.String)">
            <summary>
            Replace any mention text for given id from Text property
            </summary>
            <param name="id">id to match</param>
            <returns>new .Text property value</returns>
        </member>
        <member name="M:Microsoft.Bot.Connector.Activity.GetChannelData``1">
            <summary>
            Get channeldata as typed structure
            </summary>
            <typeparam name="TypeT">type to use</typeparam>
            <returns>typed object or default(TypeT)</returns>
        </member>
        <member name="M:Microsoft.Bot.Connector.Activity.GetActivityType">
            <summary>
            Return the "major" portion of the activity
            </summary>
            <returns>normalized major portion of the activity, aka message/... will return "message"</returns>
        </member>
        <member name="M:Microsoft.Bot.Connector.Activity.#ctor">
            <summary>
            Initializes a new instance of the Activity class.
            </summary>
        </member>
<<<<<<< HEAD
        <member name="M:Microsoft.Bot.Connector.Activity.#ctor(System.String,System.String,System.Nullable{System.DateTime},System.Nullable{System.DateTime},System.String,System.String,Microsoft.Bot.Connector.ChannelAccount,Microsoft.Bot.Connector.ConversationAccount,Microsoft.Bot.Connector.ChannelAccount,System.String,System.String,System.Collections.Generic.IList{Microsoft.Bot.Connector.ChannelAccount},System.Collections.Generic.IList{Microsoft.Bot.Connector.ChannelAccount},System.String,System.Nullable{System.Boolean},System.String,System.String,System.String,System.String,System.String,Microsoft.Bot.Connector.SuggestedActions,System.Collections.Generic.IList{Microsoft.Bot.Connector.Attachment},System.Collections.Generic.IList{Microsoft.Bot.Connector.Entity},System.Object,System.String,System.String,System.Object,System.String,Microsoft.Bot.Connector.ConversationReference,System.String)">
=======
        <member name="M:Microsoft.Bot.Connector.Activity.#ctor(System.String,System.String,System.Nullable{System.DateTime},System.Nullable{System.DateTime},System.String,System.String,Microsoft.Bot.Connector.ChannelAccount,Microsoft.Bot.Connector.ConversationAccount,Microsoft.Bot.Connector.ChannelAccount,System.String,System.String,System.Collections.Generic.IList{Microsoft.Bot.Connector.ChannelAccount},System.Collections.Generic.IList{Microsoft.Bot.Connector.ChannelAccount},System.String,System.Nullable{System.Boolean},System.String,System.String,System.String,System.Collections.Generic.IList{Microsoft.Bot.Connector.CardAction},System.Collections.Generic.IList{Microsoft.Bot.Connector.Attachment},System.Collections.Generic.IList{Microsoft.Bot.Connector.Entity},System.Object,System.String,System.String,System.Object,System.String,Microsoft.Bot.Connector.ConversationReference)">
>>>>>>> 4b3ea78e
            <summary>
            Initializes a new instance of the Activity class.
            </summary>
        </member>
        <member name="P:Microsoft.Bot.Connector.Activity.Type">
            <summary>
            The type of the activity
            [message|contactRelationUpdate|converationUpdate|typing|endOfConversation|event|invoke]
            </summary>
        </member>
        <member name="P:Microsoft.Bot.Connector.Activity.Id">
            <summary>
            ID of this activity
            </summary>
        </member>
        <member name="P:Microsoft.Bot.Connector.Activity.Timestamp">
            <summary>
            UTC Time when message was sent (set by service)
            </summary>
        </member>
        <member name="P:Microsoft.Bot.Connector.Activity.LocalTimestamp">
            <summary>
            Local time when message was sent (set by client, Ex:
            2016-09-23T13:07:49.4714686-07:00)
            </summary>
        </member>
        <member name="P:Microsoft.Bot.Connector.Activity.ServiceUrl">
            <summary>
            Service endpoint where operations concerning the activity may be
            performed
            </summary>
        </member>
        <member name="P:Microsoft.Bot.Connector.Activity.ChannelId">
            <summary>
            ID of the channel where the activity was sent
            </summary>
        </member>
        <member name="P:Microsoft.Bot.Connector.Activity.From">
            <summary>
            Sender address
            </summary>
        </member>
        <member name="P:Microsoft.Bot.Connector.Activity.Conversation">
            <summary>
            Conversation
            </summary>
        </member>
        <member name="P:Microsoft.Bot.Connector.Activity.Recipient">
            <summary>
            (Outbound to bot only) Bot's address that received the message
            </summary>
        </member>
        <member name="P:Microsoft.Bot.Connector.Activity.TextFormat">
            <summary>
            Format of text fields [plain|markdown] Default:markdown
            </summary>
        </member>
        <member name="P:Microsoft.Bot.Connector.Activity.AttachmentLayout">
            <summary>
            Hint for how to deal with multiple attachments: [list|carousel]
            Default:list
            </summary>
        </member>
        <member name="P:Microsoft.Bot.Connector.Activity.MembersAdded">
            <summary>
            Array of address added
            </summary>
        </member>
        <member name="P:Microsoft.Bot.Connector.Activity.MembersRemoved">
            <summary>
            Array of addresses removed
            </summary>
        </member>
        <member name="P:Microsoft.Bot.Connector.Activity.TopicName">
            <summary>
            Conversations new topic name
            </summary>
        </member>
        <member name="P:Microsoft.Bot.Connector.Activity.HistoryDisclosed">
            <summary>
            True if the previous history of the channel is disclosed
            </summary>
        </member>
        <member name="P:Microsoft.Bot.Connector.Activity.Locale">
            <summary>
            The language code of the Text field
            </summary>
        </member>
        <member name="P:Microsoft.Bot.Connector.Activity.Text">
            <summary>
            Content for the message
            </summary>
        </member>
        <member name="P:Microsoft.Bot.Connector.Activity.Speak">
            <summary>
            SSML Speak for TTS audio response
            </summary>
        </member>
        <member name="P:Microsoft.Bot.Connector.Activity.InputHint">
            <summary>
            Indicates whether the bot is accepting, expecting, or ignoring
            input
            </summary>
        </member>
        <member name="P:Microsoft.Bot.Connector.Activity.Summary">
            <summary>
            Text to display if the channel cannot render cards
            </summary>
        </member>
        <member name="P:Microsoft.Bot.Connector.Activity.SuggestedActions">
            <summary>
            SuggestedActions are used to provide keyboard/quickreply like
            behavior in many clients
            </summary>
        </member>
        <member name="P:Microsoft.Bot.Connector.Activity.Attachments">
            <summary>
            Attachments
            </summary>
        </member>
        <member name="P:Microsoft.Bot.Connector.Activity.Entities">
            <summary>
            Collection of Entity objects, each of which contains metadata
            about this activity. Each Entity object is typed.
            </summary>
        </member>
        <member name="P:Microsoft.Bot.Connector.Activity.ChannelData">
            <summary>
            Channel-specific payload
            </summary>
        </member>
        <member name="P:Microsoft.Bot.Connector.Activity.Action">
            <summary>
            ContactAdded/Removed action
            </summary>
        </member>
        <member name="P:Microsoft.Bot.Connector.Activity.ReplyToId">
            <summary>
            The original ID this message is a response to
            </summary>
        </member>
        <member name="P:Microsoft.Bot.Connector.Activity.Value">
            <summary>
            Open-ended value
            </summary>
        </member>
        <member name="P:Microsoft.Bot.Connector.Activity.Name">
            <summary>
            Name of the operation to invoke or the name of the event
            </summary>
        </member>
        <member name="P:Microsoft.Bot.Connector.Activity.RelatesTo">
            <summary>
            Reference to another conversation or activity
            </summary>
        </member>
        <member name="P:Microsoft.Bot.Connector.Activity.Code">
            <summary>
            Code indicating why the conversation has ended
            </summary>
        </member>
        <member name="T:Microsoft.Bot.Connector.ActivityTypes">
            <summary>
            Types of Activities
            </summary>
        </member>
        <member name="F:Microsoft.Bot.Connector.ActivityTypes.Message">
            <summary>
            Message from a user -> bot or bot -> User
            </summary>
        </member>
        <member name="F:Microsoft.Bot.Connector.ActivityTypes.ContactRelationUpdate">
            <summary>
            Bot added removed to contact list
            </summary>
        </member>
        <member name="F:Microsoft.Bot.Connector.ActivityTypes.ConversationUpdate">
            <summary>
            This notification is sent when the conversation's properties change, for example the topic name, or when user joins or leaves the group.
            </summary>
        </member>
        <member name="F:Microsoft.Bot.Connector.ActivityTypes.Typing">
            <summary>
            a user is typing
            </summary>
        </member>
        <member name="F:Microsoft.Bot.Connector.ActivityTypes.Ping">
            <summary>
            Bounce a message off of the server without replying or changing it's state
            </summary>
        </member>
        <member name="F:Microsoft.Bot.Connector.ActivityTypes.EndOfConversation">
            <summary>
            End a conversation
            </summary>
        </member>
        <member name="F:Microsoft.Bot.Connector.ActivityTypes.Trigger">
            <summary>
            NOTE: Trigger activity has been renamed to Event activity
            </summary>
        </member>
        <member name="F:Microsoft.Bot.Connector.ActivityTypes.Event">
            <summary>
            Asynchronous external event
            </summary>
        </member>
        <member name="F:Microsoft.Bot.Connector.ActivityTypes.Invoke">
            <summary>
            Synchronous request to invoke a command
            </summary>
        </member>
        <member name="F:Microsoft.Bot.Connector.ActivityTypes.DeleteUserData">
            <summary>
            Delete user data
            </summary>
        </member>
        <member name="F:Microsoft.Bot.Connector.ActivityTypes.InstallationUpdate">
            <summary>
            Bot added or removed from channel
            </summary>
        </member>
        <member name="T:Microsoft.Bot.Connector.Attachments">
            <summary>
            Attachments operations.
            </summary>
        </member>
        <member name="M:Microsoft.Bot.Connector.Attachments.GetAttachmentUri(System.String,System.String)">
            <summary>
            Get the URI of an attachment view
            </summary>
            <param name="attachmentId"></param>
            <param name="viewId">default is "original"</param>
            <returns>uri</returns>
        </member>
        <member name="M:Microsoft.Bot.Connector.Attachments.GetAttachmentStreamAsync(System.String,System.String)">
            <summary>
            Get the given attachmentid view as a stream
            </summary>
            <param name="attachmentId">attachmentid</param>
            <param name="viewId">view to get (default:original)</param>
            <returns>stream of attachment</returns>
        </member>
        <member name="M:Microsoft.Bot.Connector.Attachments.#ctor(Microsoft.Bot.Connector.ConnectorClient)">
            <summary>
            Initializes a new instance of the Attachments class.
            </summary>
            <param name='client'>
            Reference to the service client.
            </param>
        </member>
        <member name="P:Microsoft.Bot.Connector.Attachments.Client">
            <summary>
            Gets a reference to the ConnectorClient
            </summary>
        </member>
        <member name="M:Microsoft.Bot.Connector.Attachments.GetAttachmentInfoWithHttpMessagesAsync(System.String,System.Collections.Generic.Dictionary{System.String,System.Collections.Generic.List{System.String}},System.Threading.CancellationToken)">
            <summary>
            GetAttachmentInfo
            </summary>
            Get AttachmentInfo structure describing the attachment views
            <param name='attachmentId'>
            attachment id
            </param>
            <param name='customHeaders'>
            Headers that will be added to request.
            </param>
            <param name='cancellationToken'>
            The cancellation token.
            </param>
            <return>
            A response object containing the response body and response headers.
            </return>
        </member>
        <member name="M:Microsoft.Bot.Connector.Attachments.GetAttachmentWithHttpMessagesAsync(System.String,System.String,System.Collections.Generic.Dictionary{System.String,System.Collections.Generic.List{System.String}},System.Threading.CancellationToken)">
            <summary>
            GetAttachment
            </summary>
            Get the named view as binary content
            <param name='attachmentId'>
            attachment id
            </param>
            <param name='viewId'>
            View id from attachmentInfo
            </param>
            <param name='customHeaders'>
            Headers that will be added to request.
            </param>
            <param name='cancellationToken'>
            The cancellation token.
            </param>
            <return>
            A response object containing the response body and response headers.
            </return>
        </member>
        <member name="M:Microsoft.Bot.Connector.BotAuthenticator.#ctor(System.String,System.String)">
            <summary>
            Creates an instance of bot authenticator. 
            </summary>
            <param name="microsoftAppId"> The Microsoft app Id.</param>
            <param name="microsoftAppPassword"> The Microsoft app password.</param>
            <remarks> This constructor sets the <see cref="F:Microsoft.Bot.Connector.BotAuthenticator.openIdConfigurationUrl"/> to 
            <see cref="F:Microsoft.Bot.Connector.JwtConfig.ToBotFromChannelOpenIdMetadataUrl"/>  and doesn't disable 
            the self issued tokens used by emulator.
            </remarks>
        </member>
        <member name="M:Microsoft.Bot.Connector.BotAuthenticator.TryAuthenticateAsync(System.Net.Http.HttpRequestMessage,System.Collections.Generic.IEnumerable{Microsoft.Bot.Connector.IActivity},System.Threading.CancellationToken)">
            <summary>
            Authenticates the incoming request and add the <see cref="P:Microsoft.Bot.Connector.IActivity.ServiceUrl"/> for each
            activities to <see cref="F:Microsoft.Bot.Connector.MicrosoftAppCredentials.TrustedHostNames"/> if the request is authenticated.
            </summary>
            <param name="request"> The request that should be authenticated.</param>
            <param name="activities"> The activities extracted from request.</param>
            <param name="token"> The cancellation token.</param>
            <returns></returns>
        </member>
        <member name="M:Microsoft.Bot.Connector.BotAuthenticator.GenerateUnauthorizedResponse(System.Net.Http.HttpRequestMessage)">
            <summary>
            Generates <see cref="F:System.Net.HttpStatusCode.Unauthorized"/> response for the request.
            </summary>
            <param name="request">The request.</param>
            <returns>A response with status code unauthorized.</returns>
        </member>
        <member name="M:Microsoft.Bot.Connector.BotData.GetProperty``1(System.String)">
            <summary>
            Get a property from a BotData recorded retrieved using the REST API
            </summary>
            <param name="property">property name to change</param>
            <returns>property requested or default for type</returns>
        </member>
        <member name="M:Microsoft.Bot.Connector.BotData.SetProperty``1(System.String,``0)">
            <summary>
            Set a property on a BotData record retrieved using the REST API
            </summary>
            <param name="property">property name to change</param>
            <param name="data">new data</param>
        </member>
        <member name="M:Microsoft.Bot.Connector.BotData.RemoveProperty(System.String)">
            <summary>
            Remove a property from the BotData record
            </summary>
            <param name="property">property name to remove</param>
        </member>
        <member name="M:Microsoft.Bot.Connector.BotData.#ctor">
            <summary>
            Initializes a new instance of the BotData class.
            </summary>
        </member>
        <member name="M:Microsoft.Bot.Connector.BotData.#ctor(System.String,System.Object)">
            <summary>
            Initializes a new instance of the BotData class.
            </summary>
        </member>
        <member name="P:Microsoft.Bot.Connector.BotData.ETag">
            <summary>
            </summary>
        </member>
        <member name="P:Microsoft.Bot.Connector.BotData.Data">
            <summary>
            </summary>
        </member>
        <member name="M:Microsoft.Bot.Connector.Extensions.ToAttachment(Microsoft.Bot.Connector.HeroCard)">
            <summary>
            Creates a new attachment from <see cref="T:Microsoft.Bot.Connector.HeroCard"/>.
            </summary>
            <param name="card"> The instance of <see cref="T:Microsoft.Bot.Connector.HeroCard"/>.</param>
            <returns> The generated attachment.</returns>
        </member>
        <member name="M:Microsoft.Bot.Connector.Extensions.ToAttachment(Microsoft.Bot.Connector.ThumbnailCard)">
            <summary>
            Creates a new attachment from <see cref="T:Microsoft.Bot.Connector.ThumbnailCard"/>.
            </summary>
            <param name="card"> The instance of <see cref="T:Microsoft.Bot.Connector.ThumbnailCard"/>.</param>
            <returns> The generated attachment.</returns>
        </member>
        <member name="M:Microsoft.Bot.Connector.Extensions.ToAttachment(Microsoft.Bot.Connector.SigninCard)">
            <summary>
            Creates a new attachment from <see cref="T:Microsoft.Bot.Connector.SigninCard"/>.
            </summary>
            <param name="card"> The instance of <see cref="T:Microsoft.Bot.Connector.SigninCard"/>.</param>
            <returns> The generated attachment.</returns>
        </member>
        <member name="M:Microsoft.Bot.Connector.Extensions.ToAttachment(Microsoft.Bot.Connector.ReceiptCard)">
            <summary>
            Creates a new attachment from <see cref="T:Microsoft.Bot.Connector.ReceiptCard"/>.
            </summary>
            <param name="card"> The instance of <see cref="T:Microsoft.Bot.Connector.ReceiptCard"/>.</param>
            <returns> The generated attachment.</returns>
        </member>
        <member name="M:Microsoft.Bot.Connector.Extensions.ToAttachment(Microsoft.Bot.Connector.AudioCard)">
            <summary>
            Creates a new attachment from <see cref="T:Microsoft.Bot.Connector.AudioCard"/>.
            </summary>
            <param name="card"> The instance of <see cref="T:Microsoft.Bot.Connector.AudioCard"/>.</param>
            <returns> The generated attachment.</returns>
        </member>
        <member name="M:Microsoft.Bot.Connector.Extensions.ToAttachment(Microsoft.Bot.Connector.VideoCard)">
            <summary>
            Creates a new attachment from <see cref="T:Microsoft.Bot.Connector.VideoCard"/>.
            </summary>
            <param name="card"> The instance of <see cref="T:Microsoft.Bot.Connector.VideoCard"/>.</param>
            <returns> The generated attachment.</returns>
        </member>
        <member name="M:Microsoft.Bot.Connector.Extensions.ToAttachment(Microsoft.Bot.Connector.AnimationCard)">
            <summary>
            Creates a new attachment from <see cref="T:Microsoft.Bot.Connector.AnimationCard"/>.
            </summary>
            <param name="card"> The instance of <see cref="T:Microsoft.Bot.Connector.AnimationCard"/>.</param>
            <returns> The generated attachment.</returns>
        </member>
        <member name="T:Microsoft.Bot.Connector.ChannelAccount">
            <summary>
            Channel account information needed to route a message
            </summary>
        </member>
        <member name="M:Microsoft.Bot.Connector.ChannelAccount.#ctor">
            <summary>
            Initializes a new instance of the ChannelAccount class.
            </summary>
        </member>
        <member name="M:Microsoft.Bot.Connector.ChannelAccount.#ctor(System.String,System.String)">
            <summary>
            Initializes a new instance of the ChannelAccount class.
            </summary>
        </member>
        <member name="P:Microsoft.Bot.Connector.ChannelAccount.Id">
            <summary>
            Channel id for the user or bot on this channel (Example:
            joe@smith.com, or @joesmith or 123456)
            </summary>
        </member>
        <member name="P:Microsoft.Bot.Connector.ChannelAccount.Name">
            <summary>
            Display friendly name
            </summary>
        </member>
        <member name="M:Microsoft.Bot.Connector.ClaimsIdentityEx.GetAppIdFromClaims(System.Security.Claims.ClaimsIdentity)">
            <summary>
            Get the AppId from the Claims Identity
            </summary>
            <param name="identity"></param>
            <returns></returns>
        </member>
        <member name="M:Microsoft.Bot.Connector.ClaimsIdentityEx.GetAppPasswordFromClaims(System.Security.Claims.ClaimsIdentity)">
            <summary>
            Get the AppPassword from the Claims Identity
            </summary>
            <param name="identity"></param>
            <returns></returns>
        </member>
        <member name="M:Microsoft.Bot.Connector.ClaimsIdentityEx.GetCredentialsFromClaims(System.Security.Claims.ClaimsIdentity)">
            <summary>
            Get the MicrosoftAppCredentials using claims in the claims identity
            </summary>
            <param name="claimsIdentity"></param>
            <returns></returns>
        </member>
        <member name="T:Microsoft.Bot.Connector.AttachmentsExtensions">
            <summary>
            Extension methods for Attachments.
            </summary>
        </member>
        <member name="M:Microsoft.Bot.Connector.AttachmentsExtensions.GetAttachmentInfo(Microsoft.Bot.Connector.IAttachments,System.String)">
            <summary>
            GetAttachmentInfo
            </summary>
            Get AttachmentInfo structure describing the attachment views
            <param name='operations'>
            The operations group for this extension method.
            </param>
            <param name='attachmentId'>
            attachment id
            </param>
        </member>
        <member name="M:Microsoft.Bot.Connector.AttachmentsExtensions.GetAttachmentInfoAsync(Microsoft.Bot.Connector.IAttachments,System.String,System.Threading.CancellationToken)">
            <summary>
            GetAttachmentInfo
            </summary>
            Get AttachmentInfo structure describing the attachment views
            <param name='operations'>
            The operations group for this extension method.
            </param>
            <param name='attachmentId'>
            attachment id
            </param>
            <param name='cancellationToken'>
            The cancellation token.
            </param>
        </member>
        <member name="M:Microsoft.Bot.Connector.AttachmentsExtensions.GetAttachment(Microsoft.Bot.Connector.IAttachments,System.String,System.String)">
            <summary>
            GetAttachment
            </summary>
            Get the named view as binary content
            <param name='operations'>
            The operations group for this extension method.
            </param>
            <param name='attachmentId'>
            attachment id
            </param>
            <param name='viewId'>
            View id from attachmentInfo
            </param>
        </member>
        <member name="M:Microsoft.Bot.Connector.AttachmentsExtensions.GetAttachmentAsync(Microsoft.Bot.Connector.IAttachments,System.String,System.String,System.Threading.CancellationToken)">
            <summary>
            GetAttachment
            </summary>
            Get the named view as binary content
            <param name='operations'>
            The operations group for this extension method.
            </param>
            <param name='attachmentId'>
            attachment id
            </param>
            <param name='viewId'>
            View id from attachmentInfo
            </param>
            <param name='cancellationToken'>
            The cancellation token.
            </param>
        </member>
        <member name="M:Microsoft.Bot.Connector.AttachmentsExtensions.GetAttachmentStream(Microsoft.Bot.Connector.IAttachments,System.String,System.String)">
            <summary>
            GetAttachmentStream
            </summary>
            Get the named view as binary stream
            <param name='operations'>
            The operations group for this extension method.
            </param>
            <param name='attachmentId'>
            attachment id
            </param>
            <param name='viewId'>
            View id from attachmentInfo
            </param>
        </member>
        <member name="M:Microsoft.Bot.Connector.AttachmentsExtensions.GetAttachmentStreamAsync(Microsoft.Bot.Connector.IAttachments,System.String,System.String,System.Threading.CancellationToken)">
            <summary>
            GetAttachmentStreamAsync
            </summary>
            Get the named view as binary content as a stream
            <param name='operations'>
            The operations group for this extension method.
            </param>
            <param name='attachmentId'>
            attachment id
            </param>
            <param name='viewId'>
            View id from attachmentInfo
            </param>
            <param name='cancellationToken'>
            The cancellation token.
            </param>
        </member>
        <member name="T:Microsoft.Bot.Connector.ConnectorClient">
            <summary>
            ﻿The Bot Connector REST API allows your bot to send and receive
            messages to channels configured in the
            [Bot Framework Developer Portal](https://dev.botframework.com). The
            Connector service uses industry-standard REST
            and JSON over HTTPS.
            
            Client libraries for this REST API are available. See below for a
            list.
            
            Many bots will use both the Bot Connector REST API and the associated
            [Bot State REST API](/en-us/restapi/state). The
            Bot State REST API allows a bot to store and retrieve state associated
            with users and conversations.
            
            Authentication for both the Bot Connector and Bot State REST APIs is
            accomplished with JWT Bearer tokens, and is
            described in detail in the [Connector
            Authentication](/en-us/restapi/authentication) document.
            
            # Client Libraries for the Bot Connector REST API
            
            * [Bot Builder for C#](/en-us/csharp/builder/sdkreference/)
            * [Bot Builder for Node.js](/en-us/node/builder/overview/)
            * Generate your own from the [Connector API Swagger
            file](https://raw.githubusercontent.com/Microsoft/BotBuilder/master/CSharp/Library/Microsoft.Bot.Connector.Shared/Swagger/ConnectorAPI.json)
            
            © 2016 Microsoft
            </summary>
        </member>
        <member name="P:Microsoft.Bot.Connector.ConnectorClient.BaseUri">
            <summary>
            The base URI of the service.
            </summary>
        </member>
        <member name="P:Microsoft.Bot.Connector.ConnectorClient.SerializationSettings">
            <summary>
            Gets or sets json serialization settings.
            </summary>
        </member>
        <member name="P:Microsoft.Bot.Connector.ConnectorClient.DeserializationSettings">
            <summary>
            Gets or sets json deserialization settings.
            </summary>
        </member>
        <member name="P:Microsoft.Bot.Connector.ConnectorClient.Credentials">
            <summary>
            Subscription credentials which uniquely identify client subscription.
            </summary>
        </member>
        <member name="P:Microsoft.Bot.Connector.ConnectorClient.Attachments">
            <summary>
            Gets the IAttachments.
            </summary>
        </member>
        <member name="P:Microsoft.Bot.Connector.ConnectorClient.Conversations">
            <summary>
            Gets the IConversations.
            </summary>
        </member>
        <member name="M:Microsoft.Bot.Connector.ConnectorClient.#ctor(System.Net.Http.DelegatingHandler[])">
            <summary>
            Initializes a new instance of the ConnectorClient class.
            </summary>
            <param name='handlers'>
            Optional. The delegating handlers to add to the http client pipeline.
            </param>
        </member>
        <member name="M:Microsoft.Bot.Connector.ConnectorClient.#ctor(System.Net.Http.HttpClientHandler,System.Net.Http.DelegatingHandler[])">
            <summary>
            Initializes a new instance of the ConnectorClient class.
            </summary>
            <param name='rootHandler'>
            Optional. The http client handler used to handle http transport.
            </param>
            <param name='handlers'>
            Optional. The delegating handlers to add to the http client pipeline.
            </param>
        </member>
        <member name="M:Microsoft.Bot.Connector.ConnectorClient.#ctor(System.Uri,System.Net.Http.DelegatingHandler[])">
            <summary>
            Initializes a new instance of the ConnectorClient class.
            </summary>
            <param name='baseUri'>
            Optional. The base URI of the service.
            </param>
            <param name='handlers'>
            Optional. The delegating handlers to add to the http client pipeline.
            </param>
        </member>
        <member name="M:Microsoft.Bot.Connector.ConnectorClient.#ctor(System.Uri,System.Net.Http.HttpClientHandler,System.Net.Http.DelegatingHandler[])">
            <summary>
            Initializes a new instance of the ConnectorClient class.
            </summary>
            <param name='baseUri'>
            Optional. The base URI of the service.
            </param>
            <param name='rootHandler'>
            Optional. The http client handler used to handle http transport.
            </param>
            <param name='handlers'>
            Optional. The delegating handlers to add to the http client pipeline.
            </param>
        </member>
        <member name="M:Microsoft.Bot.Connector.ConnectorClient.#ctor(Microsoft.Rest.ServiceClientCredentials,System.Net.Http.DelegatingHandler[])">
            <summary>
            Initializes a new instance of the ConnectorClient class.
            </summary>
            <param name='credentials'>
            Required. Subscription credentials which uniquely identify client subscription.
            </param>
            <param name='handlers'>
            Optional. The delegating handlers to add to the http client pipeline.
            </param>
        </member>
        <member name="M:Microsoft.Bot.Connector.ConnectorClient.#ctor(Microsoft.Rest.ServiceClientCredentials,System.Net.Http.HttpClientHandler,System.Net.Http.DelegatingHandler[])">
            <summary>
            Initializes a new instance of the ConnectorClient class.
            </summary>
            <param name='credentials'>
            Required. Subscription credentials which uniquely identify client subscription.
            </param>
            <param name='rootHandler'>
            Optional. The http client handler used to handle http transport.
            </param>
            <param name='handlers'>
            Optional. The delegating handlers to add to the http client pipeline.
            </param>
        </member>
        <member name="M:Microsoft.Bot.Connector.ConnectorClient.#ctor(System.Uri,Microsoft.Rest.ServiceClientCredentials,System.Net.Http.DelegatingHandler[])">
            <summary>
            Initializes a new instance of the ConnectorClient class.
            </summary>
            <param name='baseUri'>
            Optional. The base URI of the service.
            </param>
            <param name='credentials'>
            Required. Subscription credentials which uniquely identify client subscription.
            </param>
            <param name='handlers'>
            Optional. The delegating handlers to add to the http client pipeline.
            </param>
        </member>
        <member name="M:Microsoft.Bot.Connector.ConnectorClient.#ctor(System.Uri,Microsoft.Rest.ServiceClientCredentials,System.Net.Http.HttpClientHandler,System.Net.Http.DelegatingHandler[])">
            <summary>
            Initializes a new instance of the ConnectorClient class.
            </summary>
            <param name='baseUri'>
            Optional. The base URI of the service.
            </param>
            <param name='credentials'>
            Required. Subscription credentials which uniquely identify client subscription.
            </param>
            <param name='rootHandler'>
            Optional. The http client handler used to handle http transport.
            </param>
            <param name='handlers'>
            Optional. The delegating handlers to add to the http client pipeline.
            </param>
        </member>
        <member name="M:Microsoft.Bot.Connector.ConnectorClient.Initialize">
            <summary>
            Initializes client properties.
            </summary>
        </member>
        <member name="M:Microsoft.Bot.Connector.ConnectorClient.#ctor(System.Uri,System.String,System.String,System.Net.Http.DelegatingHandler[])">
            <summary>
            Create a new instance of the ConnectorClient class
            </summary>
            <param name="baseUri">Base URI for the Connector service</param>
            <param name="microsoftAppId">Optional. Your Microsoft app id. If null, this setting is read from settings["MicrosoftAppId"]</param>
            <param name="microsoftAppPassword">Optional. Your Microsoft app password. If null, this setting is read from settings["MicrosoftAppPassword"]</param>
            <param name="handlers">Optional. The delegating handlers to add to the http client pipeline.</param>
        </member>
        <member name="M:Microsoft.Bot.Connector.ConnectorClient.#ctor(System.Uri,Microsoft.Bot.Connector.MicrosoftAppCredentials,System.Boolean,System.Net.Http.DelegatingHandler[])">
            <summary>
            Create a new instance of the ConnectorClient class
            </summary>
            <param name="baseUri">Base URI for the Connector service</param>
            <param name="credentials">Credentials for the Connector service</param>
            <param name="addJwtTokenRefresher">True, if JwtTokenRefresher should be included; False otherwise.</param>
            <param name="handlers">Optional. The delegating handlers to add to the http client pipeline.</param>
        </member>
        <member name="T:Microsoft.Bot.Connector.Conversations">
            <summary>
            Conversations operations.
            </summary>
        </member>
        <member name="M:Microsoft.Bot.Connector.Conversations.#ctor(Microsoft.Bot.Connector.ConnectorClient)">
            <summary>
            Initializes a new instance of the Conversations class.
            </summary>
            <param name='client'>
            Reference to the service client.
            </param>
        </member>
        <member name="P:Microsoft.Bot.Connector.Conversations.Client">
            <summary>
            Gets a reference to the ConnectorClient
            </summary>
        </member>
        <member name="M:Microsoft.Bot.Connector.Conversations.CreateConversationWithHttpMessagesAsync(Microsoft.Bot.Connector.ConversationParameters,System.Collections.Generic.Dictionary{System.String,System.Collections.Generic.List{System.String}},System.Threading.CancellationToken)">
            <summary>
            CreateConversation
            </summary>
            Create a new Conversation.
            
            POST to this method with a
            * Bot being the bot creating the conversation
            * IsGroup set to true if this is not a direct message (default is false)
            * Members array contining the members you want to have be in the
            conversation.
            
            The return value is a ResourceResponse which contains a conversation id
            which is suitable for use
            in the message payload and REST API uris.
            
            Most channels only support the semantics of bots initiating a direct
            message conversation.  An example of how to do that would be:
            
            ```
            var resource = await connector.conversations.CreateConversation(new
            ConversationParameters(){ Bot = bot, members = new ChannelAccount[] { new
            ChannelAccount("user1") } );
            await connect.Conversations.SendToConversationAsync(resource.Id, new
            Activity() ... ) ;
            
            ```
            <param name='parameters'>
            Parameters to create the conversation from
            </param>
            <param name='customHeaders'>
            Headers that will be added to request.
            </param>
            <param name='cancellationToken'>
            The cancellation token.
            </param>
            <return>
            A response object containing the response body and response headers.
            </return>
        </member>
        <member name="M:Microsoft.Bot.Connector.Conversations.SendToConversationWithHttpMessagesAsync(Microsoft.Bot.Connector.Activity,System.String,System.Collections.Generic.Dictionary{System.String,System.Collections.Generic.List{System.String}},System.Threading.CancellationToken)">
            <summary>
            SendToConversation
            </summary>
            This method allows you to send an activity to the end of a conversation.
            
            This is slightly different from ReplyToActivity().
            * SendToConverstion(conversationId) - will append the activity to the end
            of the conversation according to the timestamp or semantics of the
            channel.
            * ReplyToActivity(conversationId,ActivityId) - adds the activity as a
            reply to another activity, if the channel supports it. If the channel
            does not support nested replies, ReplyToActivity falls back to
            SendToConversation.
            
            Use ReplyToActivity when replying to a specific activity in the
            conversation.
            
            Use SendToConversation in all other cases.
            <param name='activity'>
            Activity to send
            </param>
            <param name='conversationId'>
            Conversation ID
            </param>
            <param name='customHeaders'>
            Headers that will be added to request.
            </param>
            <param name='cancellationToken'>
            The cancellation token.
            </param>
            <return>
            A response object containing the response body and response headers.
            </return>
        </member>
        <member name="M:Microsoft.Bot.Connector.Conversations.UpdateActivityWithHttpMessagesAsync(System.String,System.String,Microsoft.Bot.Connector.Activity,System.Collections.Generic.Dictionary{System.String,System.Collections.Generic.List{System.String}},System.Threading.CancellationToken)">
            <summary>
            UpdateActivity
            </summary>
            Edit an existing activity.
            
            Some channels allow you to edit an existing activity to reflect the new
            state of a bot conversation.
            
            For example, you can remove buttons after someone has clicked "Approve"
            button.
            <param name='conversationId'>
            Conversation ID
            </param>
            <param name='activityId'>
            activityId to update
            </param>
            <param name='activity'>
            replacement Activity
            </param>
            <param name='customHeaders'>
            Headers that will be added to request.
            </param>
            <param name='cancellationToken'>
            The cancellation token.
            </param>
            <return>
            A response object containing the response body and response headers.
            </return>
        </member>
        <member name="M:Microsoft.Bot.Connector.Conversations.ReplyToActivityWithHttpMessagesAsync(System.String,System.String,Microsoft.Bot.Connector.Activity,System.Collections.Generic.Dictionary{System.String,System.Collections.Generic.List{System.String}},System.Threading.CancellationToken)">
            <summary>
            ReplyToActivity
            </summary>
            This method allows you to reply to an activity.
            
            This is slightly different from SendToConversation().
            * SendToConverstion(conversationId) - will append the activity to the end
            of the conversation according to the timestamp or semantics of the
            channel.
            * ReplyToActivity(conversationId,ActivityId) - adds the activity as a
            reply to another activity, if the channel supports it. If the channel
            does not support nested replies, ReplyToActivity falls back to
            SendToConversation.
            
            Use ReplyToActivity when replying to a specific activity in the
            conversation.
            
            Use SendToConversation in all other cases.
            <param name='conversationId'>
            Conversation ID
            </param>
            <param name='activityId'>
            activityId the reply is to (OPTIONAL)
            </param>
            <param name='activity'>
            Activity to send
            </param>
            <param name='customHeaders'>
            Headers that will be added to request.
            </param>
            <param name='cancellationToken'>
            The cancellation token.
            </param>
            <return>
            A response object containing the response body and response headers.
            </return>
        </member>
        <member name="M:Microsoft.Bot.Connector.Conversations.DeleteActivityWithHttpMessagesAsync(System.String,System.String,System.Collections.Generic.Dictionary{System.String,System.Collections.Generic.List{System.String}},System.Threading.CancellationToken)">
            <summary>
            DeleteActivity
            </summary>
            Delete an existing activity.
            
            Some channels allow you to delete an existing activity, and if successful
            this method will remove the specified activity.
            <param name='conversationId'>
            Conversation ID
            </param>
            <param name='activityId'>
            activityId to delete
            </param>
            <param name='customHeaders'>
            Headers that will be added to request.
            </param>
            <param name='cancellationToken'>
            The cancellation token.
            </param>
            <return>
            A response object containing the response body and response headers.
            </return>
        </member>
        <member name="M:Microsoft.Bot.Connector.Conversations.GetConversationMembersWithHttpMessagesAsync(System.String,System.Collections.Generic.Dictionary{System.String,System.Collections.Generic.List{System.String}},System.Threading.CancellationToken)">
            <summary>
            GetConversationMembers
            </summary>
            Enumerate the members of a converstion.
            
            This REST API takes a ConversationId and returns an array of
            ChannelAccount objects representing the members of the conversation.
            <param name='conversationId'>
            Conversation ID
            </param>
            <param name='customHeaders'>
            Headers that will be added to request.
            </param>
            <param name='cancellationToken'>
            The cancellation token.
            </param>
            <return>
            A response object containing the response body and response headers.
            </return>
        </member>
        <member name="M:Microsoft.Bot.Connector.Conversations.GetActivityMembersWithHttpMessagesAsync(System.String,System.String,System.Collections.Generic.Dictionary{System.String,System.Collections.Generic.List{System.String}},System.Threading.CancellationToken)">
            <summary>
            GetActivityMembers
            </summary>
            Enumerate the members of an activity.
            
            This REST API takes a ConversationId and a ActivityId, returning an array
            of ChannelAccount objects representing the members of the particular
            activity in the conversation.
            <param name='conversationId'>
            Conversation ID
            </param>
            <param name='activityId'>
            Activity ID
            </param>
            <param name='customHeaders'>
            Headers that will be added to request.
            </param>
            <param name='cancellationToken'>
            The cancellation token.
            </param>
            <return>
            A response object containing the response body and response headers.
            </return>
        </member>
        <member name="M:Microsoft.Bot.Connector.Conversations.UploadAttachmentWithHttpMessagesAsync(System.String,Microsoft.Bot.Connector.AttachmentData,System.Collections.Generic.Dictionary{System.String,System.Collections.Generic.List{System.String}},System.Threading.CancellationToken)">
            <summary>
            UploadAttachment
            </summary>
            Upload an attachment directly into a channel's blob storage.
            
            This is useful because it allows you to store data in a compliant store
            when dealing with enterprises.
            
            The response is a ResourceResponse which contains an AttachmentId which is
            suitable for using with the attachments API.
            <param name='conversationId'>
            Conversation ID
            </param>
            <param name='attachmentUpload'>
            Attachment data
            </param>
            <param name='customHeaders'>
            Headers that will be added to request.
            </param>
            <param name='cancellationToken'>
            The cancellation token.
            </param>
            <return>
            A response object containing the response body and response headers.
            </return>
        </member>
        <member name="T:Microsoft.Bot.Connector.ConversationsExtensions">
            <summary>
            Extension methods for Conversations.
            </summary>
        </member>
        <member name="M:Microsoft.Bot.Connector.ConversationsExtensions.CreateConversation(Microsoft.Bot.Connector.IConversations,Microsoft.Bot.Connector.ConversationParameters)">
            <summary>
            CreateConversation
            </summary>
            Create a new Conversation.
            
            POST to this method with a
            * Bot being the bot creating the conversation
            * IsGroup set to true if this is not a direct message (default is false)
            * Members array contining the members you want to have be in the
            conversation.
            
            The return value is a ResourceResponse which contains a conversation id
            which is suitable for use
            in the message payload and REST API uris.
            
            Most channels only support the semantics of bots initiating a direct
            message conversation.  An example of how to do that would be:
            
            ```
            var resource = await connector.conversations.CreateConversation(new
            ConversationParameters(){ Bot = bot, members = new ChannelAccount[] { new
            ChannelAccount("user1") } );
            await connect.Conversations.SendToConversationAsync(resource.Id, new
            Activity() ... ) ;
            
            ```
            <param name='operations'>
            The operations group for this extension method.
            </param>
            <param name='parameters'>
            Parameters to create the conversation from
            </param>
        </member>
        <member name="M:Microsoft.Bot.Connector.ConversationsExtensions.CreateConversationAsync(Microsoft.Bot.Connector.IConversations,Microsoft.Bot.Connector.ConversationParameters,System.Threading.CancellationToken)">
            <summary>
            CreateConversation
            </summary>
            Create a new Conversation.
            
            POST to this method with a
            * Bot being the bot creating the conversation
            * IsGroup set to true if this is not a direct message (default is false)
            * Members array contining the members you want to have be in the
            conversation.
            
            The return value is a ResourceResponse which contains a conversation id
            which is suitable for use
            in the message payload and REST API uris.
            
            Most channels only support the semantics of bots initiating a direct
            message conversation.  An example of how to do that would be:
            
            ```
            var resource = await connector.conversations.CreateConversation(new
            ConversationParameters(){ Bot = bot, members = new ChannelAccount[] { new
            ChannelAccount("user1") } );
            await connect.Conversations.SendToConversationAsync(resource.Id, new
            Activity() ... ) ;
            
            ```
            <param name='operations'>
            The operations group for this extension method.
            </param>
            <param name='parameters'>
            Parameters to create the conversation from
            </param>
            <param name='cancellationToken'>
            The cancellation token.
            </param>
        </member>
        <member name="M:Microsoft.Bot.Connector.ConversationsExtensions.SendToConversation(Microsoft.Bot.Connector.IConversations,Microsoft.Bot.Connector.Activity,System.String)">
            <summary>
            SendToConversation
            </summary>
            This method allows you to send an activity to the end of a conversation.
            
            This is slightly different from ReplyToActivity().
            * SendToConverstion(conversationId) - will append the activity to the end
            of the conversation according to the timestamp or semantics of the
            channel.
            * ReplyToActivity(conversationId,ActivityId) - adds the activity as a
            reply to another activity, if the channel supports it. If the channel
            does not support nested replies, ReplyToActivity falls back to
            SendToConversation.
            
            Use ReplyToActivity when replying to a specific activity in the
            conversation.
            
            Use SendToConversation in all other cases.
            <param name='operations'>
            The operations group for this extension method.
            </param>
            <param name='activity'>
            Activity to send
            </param>
            <param name='conversationId'>
            Conversation ID
            </param>
        </member>
        <member name="M:Microsoft.Bot.Connector.ConversationsExtensions.SendToConversationAsync(Microsoft.Bot.Connector.IConversations,Microsoft.Bot.Connector.Activity,System.String,System.Threading.CancellationToken)">
            <summary>
            SendToConversation
            </summary>
            This method allows you to send an activity to the end of a conversation.
            
            This is slightly different from ReplyToActivity().
            * SendToConverstion(conversationId) - will append the activity to the end
            of the conversation according to the timestamp or semantics of the
            channel.
            * ReplyToActivity(conversationId,ActivityId) - adds the activity as a
            reply to another activity, if the channel supports it. If the channel
            does not support nested replies, ReplyToActivity falls back to
            SendToConversation.
            
            Use ReplyToActivity when replying to a specific activity in the
            conversation.
            
            Use SendToConversation in all other cases.
            <param name='operations'>
            The operations group for this extension method.
            </param>
            <param name='activity'>
            Activity to send
            </param>
            <param name='conversationId'>
            Conversation ID
            </param>
            <param name='cancellationToken'>
            The cancellation token.
            </param>
        </member>
        <member name="M:Microsoft.Bot.Connector.ConversationsExtensions.UpdateActivity(Microsoft.Bot.Connector.IConversations,System.String,System.String,Microsoft.Bot.Connector.Activity)">
            <summary>
            UpdateActivity
            </summary>
            Edit an existing activity.
            
            Some channels allow you to edit an existing activity to reflect the new
            state of a bot conversation.
            
            For example, you can remove buttons after someone has clicked "Approve"
            button.
            <param name='operations'>
            The operations group for this extension method.
            </param>
            <param name='conversationId'>
            Conversation ID
            </param>
            <param name='activityId'>
            activityId to update
            </param>
            <param name='activity'>
            replacement Activity
            </param>
        </member>
        <member name="M:Microsoft.Bot.Connector.ConversationsExtensions.UpdateActivityAsync(Microsoft.Bot.Connector.IConversations,System.String,System.String,Microsoft.Bot.Connector.Activity,System.Threading.CancellationToken)">
            <summary>
            UpdateActivity
            </summary>
            Edit an existing activity.
            
            Some channels allow you to edit an existing activity to reflect the new
            state of a bot conversation.
            
            For example, you can remove buttons after someone has clicked "Approve"
            button.
            <param name='operations'>
            The operations group for this extension method.
            </param>
            <param name='conversationId'>
            Conversation ID
            </param>
            <param name='activityId'>
            activityId to update
            </param>
            <param name='activity'>
            replacement Activity
            </param>
            <param name='cancellationToken'>
            The cancellation token.
            </param>
        </member>
        <member name="M:Microsoft.Bot.Connector.ConversationsExtensions.ReplyToActivity(Microsoft.Bot.Connector.IConversations,System.String,System.String,Microsoft.Bot.Connector.Activity)">
            <summary>
            ReplyToActivity
            </summary>
            This method allows you to reply to an activity.
            
            This is slightly different from SendToConversation().
            * SendToConverstion(conversationId) - will append the activity to the end
            of the conversation according to the timestamp or semantics of the
            channel.
            * ReplyToActivity(conversationId,ActivityId) - adds the activity as a
            reply to another activity, if the channel supports it. If the channel
            does not support nested replies, ReplyToActivity falls back to
            SendToConversation.
            
            Use ReplyToActivity when replying to a specific activity in the
            conversation.
            
            Use SendToConversation in all other cases.
            <param name='operations'>
            The operations group for this extension method.
            </param>
            <param name='conversationId'>
            Conversation ID
            </param>
            <param name='activityId'>
            activityId the reply is to (OPTIONAL)
            </param>
            <param name='activity'>
            Activity to send
            </param>
        </member>
        <member name="M:Microsoft.Bot.Connector.ConversationsExtensions.ReplyToActivityAsync(Microsoft.Bot.Connector.IConversations,System.String,System.String,Microsoft.Bot.Connector.Activity,System.Threading.CancellationToken)">
            <summary>
            ReplyToActivity
            </summary>
            This method allows you to reply to an activity.
            
            This is slightly different from SendToConversation().
            * SendToConverstion(conversationId) - will append the activity to the end
            of the conversation according to the timestamp or semantics of the
            channel.
            * ReplyToActivity(conversationId,ActivityId) - adds the activity as a
            reply to another activity, if the channel supports it. If the channel
            does not support nested replies, ReplyToActivity falls back to
            SendToConversation.
            
            Use ReplyToActivity when replying to a specific activity in the
            conversation.
            
            Use SendToConversation in all other cases.
            <param name='operations'>
            The operations group for this extension method.
            </param>
            <param name='conversationId'>
            Conversation ID
            </param>
            <param name='activityId'>
            activityId the reply is to (OPTIONAL)
            </param>
            <param name='activity'>
            Activity to send
            </param>
            <param name='cancellationToken'>
            The cancellation token.
            </param>
        </member>
        <member name="M:Microsoft.Bot.Connector.ConversationsExtensions.DeleteActivity(Microsoft.Bot.Connector.IConversations,System.String,System.String)">
            <summary>
            DeleteActivity
            </summary>
            Delete an existing activity.
            
            Some channels allow you to delete an existing activity, and if successful
            this method will remove the specified activity.
            <param name='operations'>
            The operations group for this extension method.
            </param>
            <param name='conversationId'>
            Conversation ID
            </param>
            <param name='activityId'>
            activityId to delete
            </param>
        </member>
        <member name="M:Microsoft.Bot.Connector.ConversationsExtensions.DeleteActivityAsync(Microsoft.Bot.Connector.IConversations,System.String,System.String,System.Threading.CancellationToken)">
            <summary>
            DeleteActivity
            </summary>
            Delete an existing activity.
            
            Some channels allow you to delete an existing activity, and if successful
            this method will remove the specified activity.
            <param name='operations'>
            The operations group for this extension method.
            </param>
            <param name='conversationId'>
            Conversation ID
            </param>
            <param name='activityId'>
            activityId to delete
            </param>
            <param name='cancellationToken'>
            The cancellation token.
            </param>
        </member>
        <member name="M:Microsoft.Bot.Connector.ConversationsExtensions.GetConversationMembers(Microsoft.Bot.Connector.IConversations,System.String)">
            <summary>
            GetConversationMembers
            </summary>
            Enumerate the members of a converstion.
            
            This REST API takes a ConversationId and returns an array of
            ChannelAccount objects representing the members of the conversation.
            <param name='operations'>
            The operations group for this extension method.
            </param>
            <param name='conversationId'>
            Conversation ID
            </param>
        </member>
        <member name="M:Microsoft.Bot.Connector.ConversationsExtensions.GetConversationMembersAsync(Microsoft.Bot.Connector.IConversations,System.String,System.Threading.CancellationToken)">
            <summary>
            GetConversationMembers
            </summary>
            Enumerate the members of a converstion.
            
            This REST API takes a ConversationId and returns an array of
            ChannelAccount objects representing the members of the conversation.
            <param name='operations'>
            The operations group for this extension method.
            </param>
            <param name='conversationId'>
            Conversation ID
            </param>
            <param name='cancellationToken'>
            The cancellation token.
            </param>
        </member>
        <member name="M:Microsoft.Bot.Connector.ConversationsExtensions.GetActivityMembers(Microsoft.Bot.Connector.IConversations,System.String,System.String)">
            <summary>
            GetActivityMembers
            </summary>
            Enumerate the members of an activity.
            
            This REST API takes a ConversationId and a ActivityId, returning an array
            of ChannelAccount objects representing the members of the particular
            activity in the conversation.
            <param name='operations'>
            The operations group for this extension method.
            </param>
            <param name='conversationId'>
            Conversation ID
            </param>
            <param name='activityId'>
            Activity ID
            </param>
        </member>
        <member name="M:Microsoft.Bot.Connector.ConversationsExtensions.GetActivityMembersAsync(Microsoft.Bot.Connector.IConversations,System.String,System.String,System.Threading.CancellationToken)">
            <summary>
            GetActivityMembers
            </summary>
            Enumerate the members of an activity.
            
            This REST API takes a ConversationId and a ActivityId, returning an array
            of ChannelAccount objects representing the members of the particular
            activity in the conversation.
            <param name='operations'>
            The operations group for this extension method.
            </param>
            <param name='conversationId'>
            Conversation ID
            </param>
            <param name='activityId'>
            Activity ID
            </param>
            <param name='cancellationToken'>
            The cancellation token.
            </param>
        </member>
        <member name="M:Microsoft.Bot.Connector.ConversationsExtensions.UploadAttachment(Microsoft.Bot.Connector.IConversations,System.String,Microsoft.Bot.Connector.AttachmentData)">
            <summary>
            UploadAttachment
            </summary>
            Upload an attachment directly into a channel's blob storage.
            
            This is useful because it allows you to store data in a compliant store
            when dealing with enterprises.
            
            The response is a ResourceResponse which contains an AttachmentId which is
            suitable for using with the attachments API.
            <param name='operations'>
            The operations group for this extension method.
            </param>
            <param name='conversationId'>
            Conversation ID
            </param>
            <param name='attachmentUpload'>
            Attachment data
            </param>
        </member>
        <member name="M:Microsoft.Bot.Connector.ConversationsExtensions.UploadAttachmentAsync(Microsoft.Bot.Connector.IConversations,System.String,Microsoft.Bot.Connector.AttachmentData,System.Threading.CancellationToken)">
            <summary>
            UploadAttachment
            </summary>
            Upload an attachment directly into a channel's blob storage.
            
            This is useful because it allows you to store data in a compliant store
            when dealing with enterprises.
            
            The response is a ResourceResponse which contains an AttachmentId which is
            suitable for using with the attachments API.
            <param name='operations'>
            The operations group for this extension method.
            </param>
            <param name='conversationId'>
            Conversation ID
            </param>
            <param name='attachmentUpload'>
            Attachment data
            </param>
            <param name='cancellationToken'>
            The cancellation token.
            </param>
        </member>
        <member name="M:Microsoft.Bot.Connector.ConversationsExtensions.CreateDirectConversation(Microsoft.Bot.Connector.IConversations,Microsoft.Bot.Connector.ChannelAccount,Microsoft.Bot.Connector.ChannelAccount,Microsoft.Bot.Connector.Activity)">
            <summary>
            Create a new direct conversation between a bot and a user
            </summary>
            <param name='operations'>The operations group for this extension method.</param>
            <param name='bot'>Bot to create conversation from</param>
            <param name='user'>User to create conversation with</param>
            <param name="activity">(OPTIONAL) initial message to send to the new conversation</param>
        </member>
        <member name="M:Microsoft.Bot.Connector.ConversationsExtensions.CreateDirectConversationAsync(Microsoft.Bot.Connector.IConversations,Microsoft.Bot.Connector.ChannelAccount,Microsoft.Bot.Connector.ChannelAccount,Microsoft.Bot.Connector.Activity,System.Threading.CancellationToken)">
            <summary>
            Create a new direct conversation between a bot and a user
            </summary>
            <param name='operations'>The operations group for this extension method.</param>
            <param name='bot'>Bot to create conversation from</param>
            <param name='user'>User to create conversation with</param>
            <param name="activity">(OPTIONAL) initial message to send to the new conversation</param>
            <param name='cancellationToken'>The cancellation token.</param>
        </member>
        <member name="M:Microsoft.Bot.Connector.ConversationsExtensions.CreateDirectConversation(Microsoft.Bot.Connector.IConversations,System.String,System.String,Microsoft.Bot.Connector.Activity)">
            <summary>
            Create a new direct conversation between a bot and a user
            </summary>
            <param name='operations'>The operations group for this extension method.</param>
            <param name='botAddress'>Bot to create conversation from</param>
            <param name='userAddress'>User to create conversation with</param>
            <param name="activity">(OPTIONAL) initial message to send to the new conversation</param>
        </member>
        <member name="M:Microsoft.Bot.Connector.ConversationsExtensions.CreateDirectConversationAsync(Microsoft.Bot.Connector.IConversations,System.String,System.String,Microsoft.Bot.Connector.Activity,System.Threading.CancellationToken)">
            <summary>
            Create a new direct conversation between a bot and a user
            </summary>
            <param name='operations'>The operations group for this extension method.</param>
            <param name='botAddress'>Bot to create conversation from</param>
            <param name='userAddress'>User to create conversation with</param>
            <param name="activity">(OPTIONAL) initial message to send to the new conversation</param>
            <param name='cancellationToken'>The cancellation token</param>
        </member>
        <member name="M:Microsoft.Bot.Connector.ConversationsExtensions.SendToConversation(Microsoft.Bot.Connector.IConversations,Microsoft.Bot.Connector.Activity)">
            <summary>
            Send an activity to a conversation
            </summary>
            <param name='operations'>
            The operations group for this extension method.
            </param>
            <param name='activity'>
            Activity to send
            </param>
        </member>
        <member name="M:Microsoft.Bot.Connector.ConversationsExtensions.SendToConversationAsync(Microsoft.Bot.Connector.IConversations,Microsoft.Bot.Connector.Activity,System.Threading.CancellationToken)">
            <summary>
            Send an activity to a conversation
            </summary>
            <param name='operations'>
            The operations group for this extension method.
            </param>
            <param name='activity'>
            Activity to send
            </param>
            <param name='cancellationToken'>
            The cancellation token.
            </param>
        </member>
        <member name="M:Microsoft.Bot.Connector.ConversationsExtensions.ReplyToActivity(Microsoft.Bot.Connector.IConversations,Microsoft.Bot.Connector.Activity)">
            <summary>
            Replyto an activity in an existing conversation
            </summary>
            <param name='operations'>
            The operations group for this extension method.
            </param>
            <param name='activity'>
            Activity to send
            </param>
        </member>
        <member name="M:Microsoft.Bot.Connector.ConversationsExtensions.ReplyToActivityAsync(Microsoft.Bot.Connector.IConversations,Microsoft.Bot.Connector.Activity,System.Threading.CancellationToken)">
            <summary>
            Reply to an activity in an existing conversation
            </summary>
            <param name='operations'>
            The operations group for this extension method.
            </param>
            <param name='activity'>
            Activity to send
            </param>
            <param name='cancellationToken'>
            The cancellation token.
            </param>
        </member>
        <member name="M:Microsoft.Bot.Connector.ConversationsExtensions.UpdateActivity(Microsoft.Bot.Connector.IConversations,Microsoft.Bot.Connector.Activity)">
            <summary>
            Update an activity in an existing conversation
            </summary>
            <param name='operations'>
            The operations group for this extension method.
            </param>
            <param name='activity'>
            Activity to update
            </param>
        </member>
        <member name="M:Microsoft.Bot.Connector.ConversationsExtensions.UpdateActivityAsync(Microsoft.Bot.Connector.IConversations,Microsoft.Bot.Connector.Activity,System.Threading.CancellationToken)">
            <summary>
            Update an activity in an existing conversation
            </summary>
            <param name='operations'>
            The operations group for this extension method.
            </param>
            <param name='activity'>
            Activity to update
            </param>
            <param name='cancellationToken'>
            The cancellation token.
            </param>
        </member>
        <member name="T:Microsoft.Bot.Connector.IAttachments">
            <summary>
            Attachments operations.
            </summary>
        </member>
        <member name="M:Microsoft.Bot.Connector.IAttachments.GetAttachmentInfoWithHttpMessagesAsync(System.String,System.Collections.Generic.Dictionary{System.String,System.Collections.Generic.List{System.String}},System.Threading.CancellationToken)">
            <summary>
            GetAttachmentInfo
            </summary>
            Get AttachmentInfo structure describing the attachment views
            <param name='attachmentId'>
            attachment id
            </param>
            <param name='customHeaders'>
            The headers that will be added to request.
            </param>
            <param name='cancellationToken'>
            The cancellation token.
            </param>
        </member>
        <member name="M:Microsoft.Bot.Connector.IAttachments.GetAttachmentWithHttpMessagesAsync(System.String,System.String,System.Collections.Generic.Dictionary{System.String,System.Collections.Generic.List{System.String}},System.Threading.CancellationToken)">
            <summary>
            GetAttachment
            </summary>
            Get the named view as binary content
            <param name='attachmentId'>
            attachment id
            </param>
            <param name='viewId'>
            View id from attachmentInfo
            </param>
            <param name='customHeaders'>
            The headers that will be added to request.
            </param>
            <param name='cancellationToken'>
            The cancellation token.
            </param>
        </member>
        <member name="T:Microsoft.Bot.Connector.IConnectorClient">
            <summary>
            ﻿The Bot Connector REST API allows your bot to send and receive
            messages to channels configured in the
            [Bot Framework Developer Portal](https://dev.botframework.com). The
            Connector service uses industry-standard REST
            and JSON over HTTPS.
            
            Client libraries for this REST API are available. See below for a
            list.
            
            Many bots will use both the Bot Connector REST API and the associated
            [Bot State REST API](/en-us/restapi/state). The
            Bot State REST API allows a bot to store and retrieve state associated
            with users and conversations.
            
            Authentication for both the Bot Connector and Bot State REST APIs is
            accomplished with JWT Bearer tokens, and is
            described in detail in the [Connector
            Authentication](/en-us/restapi/authentication) document.
            
            # Client Libraries for the Bot Connector REST API
            
            * [Bot Builder for C#](/en-us/csharp/builder/sdkreference/)
            * [Bot Builder for Node.js](/en-us/node/builder/overview/)
            * Generate your own from the [Connector API Swagger
            file](https://raw.githubusercontent.com/Microsoft/BotBuilder/master/CSharp/Library/Microsoft.Bot.Connector.Shared/Swagger/ConnectorAPI.json)
            
            © 2016 Microsoft
            </summary>
        </member>
        <member name="P:Microsoft.Bot.Connector.IConnectorClient.BaseUri">
            <summary>
            The base URI of the service.
            </summary>
        </member>
        <member name="P:Microsoft.Bot.Connector.IConnectorClient.SerializationSettings">
            <summary>
            Gets or sets json serialization settings.
            </summary>
        </member>
        <member name="P:Microsoft.Bot.Connector.IConnectorClient.DeserializationSettings">
            <summary>
            Gets or sets json deserialization settings.
            </summary>
        </member>
        <member name="P:Microsoft.Bot.Connector.IConnectorClient.Credentials">
            <summary>
            Subscription credentials which uniquely identify client
            subscription.
            </summary>
        </member>
        <member name="P:Microsoft.Bot.Connector.IConnectorClient.Attachments">
            <summary>
            Gets the IAttachments.
            </summary>
        </member>
        <member name="P:Microsoft.Bot.Connector.IConnectorClient.Conversations">
            <summary>
            Gets the IConversations.
            </summary>
        </member>
        <member name="T:Microsoft.Bot.Connector.IConversations">
            <summary>
            Conversations operations.
            </summary>
        </member>
        <member name="M:Microsoft.Bot.Connector.IConversations.CreateConversationWithHttpMessagesAsync(Microsoft.Bot.Connector.ConversationParameters,System.Collections.Generic.Dictionary{System.String,System.Collections.Generic.List{System.String}},System.Threading.CancellationToken)">
            <summary>
            CreateConversation
            </summary>
            Create a new Conversation.
            
            POST to this method with a
            * Bot being the bot creating the conversation
            * IsGroup set to true if this is not a direct message (default is
            false)
            * Members array containing the members you want to have be in the
            conversation.
            
            The return value is a ResourceResponse which contains a
            conversation id which is suitable for use
            in the message payload and REST API uris.
            
            Most channels only support the semantics of bots initiating a
            direct message conversation.  An example of how to do that would
            be:
            
            ```
            var resource = await
            connector.conversations.CreateConversation(new ConversationParameters(){
            Bot = bot, members = new ChannelAccount[] { new
            ChannelAccount("user1") } );
            await connect.Conversations.SendToConversationAsync(resource.Id,
            new Activity() ... ) ;
            
            ```
            <param name='parameters'>
            Parameters to create the conversation from
            </param>
            <param name='customHeaders'>
            The headers that will be added to request.
            </param>
            <param name='cancellationToken'>
            The cancellation token.
            </param>
        </member>
        <member name="M:Microsoft.Bot.Connector.IConversations.SendToConversationWithHttpMessagesAsync(Microsoft.Bot.Connector.Activity,System.String,System.Collections.Generic.Dictionary{System.String,System.Collections.Generic.List{System.String}},System.Threading.CancellationToken)">
            <summary>
            SendToConversation
            </summary>
            This method allows you to send an activity to the end of a
            conversation.
            
            This is slightly different from ReplyToActivity().
            * SendToConverstion(conversationId) - will append the activity to
            the end of the conversation according to the timestamp or
            semantics of the channel.
            * ReplyToActivity(conversationId,ActivityId) - adds the activity
            as a reply to another activity, if the channel supports it. If
            the channel does not support nested replies, ReplyToActivity
            falls back to SendToConversation.
            
            Use ReplyToActivity when replying to a specific activity in the
            conversation.
            
            Use SendToConversation in all other cases.
            <param name='activity'>
            Activity to send
            </param>
            <param name='conversationId'>
            Conversation ID
            </param>
            <param name='customHeaders'>
            The headers that will be added to request.
            </param>
            <param name='cancellationToken'>
            The cancellation token.
            </param>
        </member>
        <member name="M:Microsoft.Bot.Connector.IConversations.UpdateActivityWithHttpMessagesAsync(System.String,System.String,Microsoft.Bot.Connector.Activity,System.Collections.Generic.Dictionary{System.String,System.Collections.Generic.List{System.String}},System.Threading.CancellationToken)">
            <summary>
            UpdateActivity
            </summary>
            Edit an existing activity.
            
            Some channels allow you to edit an existing activity to reflect
            the new state of a bot conversation.
            
            For example, you can remove buttons after someone has clicked
            "Approve" button.
            <param name='conversationId'>
            Conversation ID
            </param>
            <param name='activityId'>
            activityId to update
            </param>
            <param name='activity'>
            replacement Activity
            </param>
            <param name='customHeaders'>
            The headers that will be added to request.
            </param>
            <param name='cancellationToken'>
            The cancellation token.
            </param>
        </member>
        <member name="M:Microsoft.Bot.Connector.IConversations.ReplyToActivityWithHttpMessagesAsync(System.String,System.String,Microsoft.Bot.Connector.Activity,System.Collections.Generic.Dictionary{System.String,System.Collections.Generic.List{System.String}},System.Threading.CancellationToken)">
            <summary>
            ReplyToActivity
            </summary>
            This method allows you to reply to an activity.
            
            This is slightly different from SendToConversation().
            * SendToConverstion(conversationId) - will append the activity to
            the end of the conversation according to the timestamp or
            semantics of the channel.
            * ReplyToActivity(conversationId,ActivityId) - adds the activity
            as a reply to another activity, if the channel supports it. If
            the channel does not support nested replies, ReplyToActivity
            falls back to SendToConversation.
            
            Use ReplyToActivity when replying to a specific activity in the
            conversation.
            
            Use SendToConversation in all other cases.
            <param name='conversationId'>
            Conversation ID
            </param>
            <param name='activityId'>
            activityId the reply is to (OPTIONAL)
            </param>
            <param name='activity'>
            Activity to send
            </param>
            <param name='customHeaders'>
            The headers that will be added to request.
            </param>
            <param name='cancellationToken'>
            The cancellation token.
            </param>
        </member>
        <member name="M:Microsoft.Bot.Connector.IConversations.DeleteActivityWithHttpMessagesAsync(System.String,System.String,System.Collections.Generic.Dictionary{System.String,System.Collections.Generic.List{System.String}},System.Threading.CancellationToken)">
            <summary>
            DeleteActivity
            </summary>
            Delete an existing activity.
            
            Some channels allow you to delete an existing activity, and if
            successful this method will remove the specified activity.
            <param name='conversationId'>
            Conversation ID
            </param>
            <param name='activityId'>
            activityId to delete
            </param>
            <param name='customHeaders'>
            The headers that will be added to request.
            </param>
            <param name='cancellationToken'>
            The cancellation token.
            </param>
        </member>
        <member name="M:Microsoft.Bot.Connector.IConversations.GetConversationMembersWithHttpMessagesAsync(System.String,System.Collections.Generic.Dictionary{System.String,System.Collections.Generic.List{System.String}},System.Threading.CancellationToken)">
            <summary>
            GetConversationMembers
            </summary>
            Enumerate the members of a converstion.
            
            This REST API takes a ConversationId and returns an array of
            ChannelAccount objects representing the members of the
            conversation.
            <param name='conversationId'>
            Conversation ID
            </param>
            <param name='customHeaders'>
            The headers that will be added to request.
            </param>
            <param name='cancellationToken'>
            The cancellation token.
            </param>
        </member>
        <member name="M:Microsoft.Bot.Connector.IConversations.GetActivityMembersWithHttpMessagesAsync(System.String,System.String,System.Collections.Generic.Dictionary{System.String,System.Collections.Generic.List{System.String}},System.Threading.CancellationToken)">
            <summary>
            GetActivityMembers
            </summary>
            Enumerate the members of an activity.
            
            This REST API takes a ConversationId and a ActivityId, returning
            an array of ChannelAccount objects representing the members of
            the particular activity in the conversation.
            <param name='conversationId'>
            Conversation ID
            </param>
            <param name='activityId'>
            Activity ID
            </param>
            <param name='customHeaders'>
            The headers that will be added to request.
            </param>
            <param name='cancellationToken'>
            The cancellation token.
            </param>
        </member>
        <member name="M:Microsoft.Bot.Connector.IConversations.UploadAttachmentWithHttpMessagesAsync(System.String,Microsoft.Bot.Connector.AttachmentData,System.Collections.Generic.Dictionary{System.String,System.Collections.Generic.List{System.String}},System.Threading.CancellationToken)">
            <summary>
            UploadAttachment
            </summary>
            Upload an attachment directly into a channel's blob storage.
            
            This is useful because it allows you to store data in a compliant
            store when dealing with enterprises.
            
            The response is a ResourceResponse which contains an AttachmentId
            which is suitable for using with the attachments API.
            <param name='conversationId'>
            Conversation ID
            </param>
            <param name='attachmentUpload'>
            Attachment data
            </param>
            <param name='customHeaders'>
            The headers that will be added to request.
            </param>
            <param name='cancellationToken'>
            The cancellation token.
            </param>
        </member>
        <member name="T:Microsoft.Bot.Connector.ThumbnailCard">
            <summary>
            A thumbnail card (card with a single, small thumbnail image)
            </summary>
        </member>
        <member name="M:Microsoft.Bot.Connector.ThumbnailCard.#ctor">
            <summary>
            Initializes a new instance of the ThumbnailCard class.
            </summary>
        </member>
        <member name="M:Microsoft.Bot.Connector.ThumbnailCard.#ctor(System.String,System.String,System.String,System.Collections.Generic.IList{Microsoft.Bot.Connector.CardImage},System.Collections.Generic.IList{Microsoft.Bot.Connector.CardAction},Microsoft.Bot.Connector.CardAction)">
            <summary>
            Initializes a new instance of the ThumbnailCard class.
            </summary>
        </member>
        <member name="P:Microsoft.Bot.Connector.ThumbnailCard.Title">
            <summary>
            Title of the card
            </summary>
        </member>
        <member name="P:Microsoft.Bot.Connector.ThumbnailCard.Subtitle">
            <summary>
            Subtitle of the card
            </summary>
        </member>
        <member name="P:Microsoft.Bot.Connector.ThumbnailCard.Text">
            <summary>
            Text for the card
            </summary>
        </member>
        <member name="P:Microsoft.Bot.Connector.ThumbnailCard.Images">
            <summary>
            Array of images for the card
            </summary>
        </member>
        <member name="P:Microsoft.Bot.Connector.ThumbnailCard.Buttons">
            <summary>
            Set of actions applicable to the current card
            </summary>
        </member>
        <member name="P:Microsoft.Bot.Connector.ThumbnailCard.Tap">
            <summary>
            This action will be activated when user taps on the card itself
            </summary>
        </member>
        <member name="T:Microsoft.Bot.Connector.HeroCard">
            <summary>
            A Hero card (card with a single, large image)
            </summary>
        </member>
        <member name="M:Microsoft.Bot.Connector.HeroCard.#ctor">
            <summary>
            Initializes a new instance of the HeroCard class.
            </summary>
        </member>
        <member name="M:Microsoft.Bot.Connector.HeroCard.#ctor(System.String,System.String,System.String,System.Collections.Generic.IList{Microsoft.Bot.Connector.CardImage},System.Collections.Generic.IList{Microsoft.Bot.Connector.CardAction},Microsoft.Bot.Connector.CardAction)">
            <summary>
            Initializes a new instance of the HeroCard class.
            </summary>
        </member>
        <member name="P:Microsoft.Bot.Connector.HeroCard.Title">
            <summary>
            Title of the card
            </summary>
        </member>
        <member name="P:Microsoft.Bot.Connector.HeroCard.Subtitle">
            <summary>
            Subtitle of the card
            </summary>
        </member>
        <member name="P:Microsoft.Bot.Connector.HeroCard.Text">
            <summary>
            Text for the card
            </summary>
        </member>
        <member name="P:Microsoft.Bot.Connector.HeroCard.Images">
            <summary>
            Array of images for the card
            </summary>
        </member>
        <member name="P:Microsoft.Bot.Connector.HeroCard.Buttons">
            <summary>
            Set of actions applicable to the current card
            </summary>
        </member>
        <member name="P:Microsoft.Bot.Connector.HeroCard.Tap">
            <summary>
            This action will be activated when user taps on the card itself
            </summary>
        </member>
        <member name="T:Microsoft.Bot.Connector.ReceiptCard">
            <summary>
            A receipt card
            </summary>
        </member>
        <member name="M:Microsoft.Bot.Connector.ReceiptCard.#ctor">
            <summary>
            Initializes a new instance of the ReceiptCard class.
            </summary>
        </member>
        <member name="M:Microsoft.Bot.Connector.ReceiptCard.#ctor(System.String,System.Collections.Generic.IList{Microsoft.Bot.Connector.ReceiptItem},System.Collections.Generic.IList{Microsoft.Bot.Connector.Fact},Microsoft.Bot.Connector.CardAction,System.String,System.String,System.String,System.Collections.Generic.IList{Microsoft.Bot.Connector.CardAction})">
            <summary>
            Initializes a new instance of the ReceiptCard class.
            </summary>
        </member>
        <member name="P:Microsoft.Bot.Connector.ReceiptCard.Title">
            <summary>
            Title of the card
            </summary>
        </member>
        <member name="P:Microsoft.Bot.Connector.ReceiptCard.Items">
            <summary>
            Array of Receipt Items
            </summary>
        </member>
        <member name="P:Microsoft.Bot.Connector.ReceiptCard.Facts">
            <summary>
            Array of Fact Objects   Array of key-value pairs.
            </summary>
        </member>
        <member name="P:Microsoft.Bot.Connector.ReceiptCard.Tap">
            <summary>
            This action will be activated when user taps on the card
            </summary>
        </member>
        <member name="P:Microsoft.Bot.Connector.ReceiptCard.Total">
            <summary>
            Total amount of money paid (or should be paid)
            </summary>
        </member>
        <member name="P:Microsoft.Bot.Connector.ReceiptCard.Tax">
            <summary>
            Total amount of TAX paid(or should be paid)
            </summary>
        </member>
        <member name="P:Microsoft.Bot.Connector.ReceiptCard.Vat">
            <summary>
            Total amount of VAT paid(or should be paid)
            </summary>
        </member>
        <member name="P:Microsoft.Bot.Connector.ReceiptCard.Buttons">
            <summary>
            Set of actions applicable to the current card
            </summary>
        </member>
        <member name="T:Microsoft.Bot.Connector.SigninCard">
            <summary>
            A card representing a request to sign in
            </summary>
        </member>
        <member name="M:Microsoft.Bot.Connector.SigninCard.#ctor">
            <summary>
            Initializes a new instance of the SigninCard class.
            </summary>
        </member>
        <member name="M:Microsoft.Bot.Connector.SigninCard.#ctor(System.String,System.Collections.Generic.IList{Microsoft.Bot.Connector.CardAction})">
            <summary>
            Initializes a new instance of the SigninCard class.
            </summary>
        </member>
        <member name="P:Microsoft.Bot.Connector.SigninCard.Text">
            <summary>
            Text for signin request
            </summary>
        </member>
        <member name="P:Microsoft.Bot.Connector.SigninCard.Buttons">
            <summary>
            Action to use to perform signin
            </summary>
        </member>
        <member name="M:Microsoft.Bot.Connector.SigninCard.Create(System.String,System.String,System.String)">
            <summary>
            Creates a <see cref="T:Microsoft.Bot.Connector.SigninCard"/>
            </summary>
            <param name="text"> The <see cref="P:Microsoft.Bot.Connector.SigninCard.Text"/></param>
            <param name="buttonLabel"> The signin button label.</param>
            <param name="url"> The sigin url.</param>
            <returns> The created sigin card.</returns>
        </member>
        <member name="T:Microsoft.Bot.Connector.AnimationCard">
            <summary>
            An animation card (Ex: gif or short video clip)
            </summary>
        </member>
        <member name="M:Microsoft.Bot.Connector.AnimationCard.#ctor">
            <summary>
            Initializes a new instance of the AnimationCard class.
            </summary>
        </member>
        <member name="M:Microsoft.Bot.Connector.AnimationCard.#ctor(System.String,System.String,System.String,Microsoft.Bot.Connector.ThumbnailUrl,System.Collections.Generic.IList{Microsoft.Bot.Connector.MediaUrl},System.Collections.Generic.IList{Microsoft.Bot.Connector.CardAction},System.Nullable{System.Boolean},System.Nullable{System.Boolean},System.Nullable{System.Boolean})">
            <summary>
            Initializes a new instance of the AnimationCard class.
            </summary>
        </member>
        <member name="P:Microsoft.Bot.Connector.AnimationCard.Title">
            <summary>
            Title of the card
            </summary>
        </member>
        <member name="P:Microsoft.Bot.Connector.AnimationCard.Subtitle">
            <summary>
            Subtitle of the card
            </summary>
        </member>
        <member name="P:Microsoft.Bot.Connector.AnimationCard.Text">
            <summary>
            Text of the card
            </summary>
        </member>
        <member name="P:Microsoft.Bot.Connector.AnimationCard.Image">
            <summary>
            Thumbnail placeholder
            </summary>
        </member>
        <member name="P:Microsoft.Bot.Connector.AnimationCard.Media">
            <summary>
            Array of media Url objects
            </summary>
        </member>
        <member name="P:Microsoft.Bot.Connector.AnimationCard.Buttons">
            <summary>
            Set of actions applicable to the current card
            </summary>
        </member>
        <member name="P:Microsoft.Bot.Connector.AnimationCard.Shareable">
            <summary>
            Is it OK for this content to be shareable with others
            (default:true)
            </summary>
        </member>
        <member name="P:Microsoft.Bot.Connector.AnimationCard.Autoloop">
            <summary>
            Should the client loop playback at end of content (default:true)
            </summary>
        </member>
        <member name="P:Microsoft.Bot.Connector.AnimationCard.Autostart">
            <summary>
            Should the client automatically start playback of video in this
            card (default:true)
            </summary>
        </member>
        <member name="T:Microsoft.Bot.Connector.AudioCard">
            <summary>
            A audio card
            </summary>
        </member>
        <member name="M:Microsoft.Bot.Connector.AudioCard.#ctor">
            <summary>
            Initializes a new instance of the AudioCard class.
            </summary>
        </member>
        <member name="M:Microsoft.Bot.Connector.AudioCard.#ctor(System.String,System.String,System.String,Microsoft.Bot.Connector.ThumbnailUrl,System.Collections.Generic.IList{Microsoft.Bot.Connector.MediaUrl},System.Collections.Generic.IList{Microsoft.Bot.Connector.CardAction},System.Nullable{System.Boolean},System.Nullable{System.Boolean},System.Nullable{System.Boolean},System.String)">
            <summary>
            Initializes a new instance of the AudioCard class.
            </summary>
        </member>
        <member name="P:Microsoft.Bot.Connector.AudioCard.Aspect">
            <summary>
            Aspect ratio of thumbnail/media placeholder, allowed values are
            "16x9" and "9x16"
            </summary>
        </member>
        <member name="P:Microsoft.Bot.Connector.AudioCard.Title">
            <summary>
            Title of the card
            </summary>
        </member>
        <member name="P:Microsoft.Bot.Connector.AudioCard.Subtitle">
            <summary>
            Subtitle of the card
            </summary>
        </member>
        <member name="P:Microsoft.Bot.Connector.AudioCard.Text">
            <summary>
            Text of the card
            </summary>
        </member>
        <member name="P:Microsoft.Bot.Connector.AudioCard.Image">
            <summary>
            Thumbnail placeholder
            </summary>
        </member>
        <member name="P:Microsoft.Bot.Connector.AudioCard.Media">
            <summary>
            Array of media Url objects
            </summary>
        </member>
        <member name="P:Microsoft.Bot.Connector.AudioCard.Buttons">
            <summary>
            Set of actions applicable to the current card
            </summary>
        </member>
        <member name="P:Microsoft.Bot.Connector.AudioCard.Shareable">
            <summary>
            Is it OK for this content to be shareable with others
            (default:true)
            </summary>
        </member>
        <member name="P:Microsoft.Bot.Connector.AudioCard.Autoloop">
            <summary>
            Should the client loop playback at end of content (default:true)
            </summary>
        </member>
        <member name="P:Microsoft.Bot.Connector.AudioCard.Autostart">
            <summary>
            Should the client automatically start playback of video in this
            card (default:true)
            </summary>
        </member>
        <member name="T:Microsoft.Bot.Connector.VideoCard">
            <summary>
            A video card
            </summary>
        </member>
        <member name="M:Microsoft.Bot.Connector.VideoCard.#ctor">
            <summary>
            Initializes a new instance of the VideoCard class.
            </summary>
        </member>
        <member name="M:Microsoft.Bot.Connector.VideoCard.#ctor(System.String,System.String,System.String,Microsoft.Bot.Connector.ThumbnailUrl,System.Collections.Generic.IList{Microsoft.Bot.Connector.MediaUrl},System.Collections.Generic.IList{Microsoft.Bot.Connector.CardAction},System.Nullable{System.Boolean},System.Nullable{System.Boolean},System.Nullable{System.Boolean},System.String)">
            <summary>
            Initializes a new instance of the VideoCard class.
            </summary>
        </member>
        <member name="P:Microsoft.Bot.Connector.VideoCard.Aspect">
            <summary>
            Aspect ratio (16:9)(4:3)
            </summary>
        </member>
        <member name="P:Microsoft.Bot.Connector.VideoCard.Title">
            <summary>
            Title of the card
            </summary>
        </member>
        <member name="P:Microsoft.Bot.Connector.VideoCard.Subtitle">
            <summary>
            Subtitle of the card
            </summary>
        </member>
        <member name="P:Microsoft.Bot.Connector.VideoCard.Text">
            <summary>
            Text of the card
            </summary>
        </member>
        <member name="P:Microsoft.Bot.Connector.VideoCard.Image">
            <summary>
            Thumbnail placeholder
            </summary>
        </member>
        <member name="P:Microsoft.Bot.Connector.VideoCard.Media">
            <summary>
            Array of media Url objects
            </summary>
        </member>
        <member name="P:Microsoft.Bot.Connector.VideoCard.Buttons">
            <summary>
            Set of actions applicable to the current card
            </summary>
        </member>
        <member name="P:Microsoft.Bot.Connector.VideoCard.Shareable">
            <summary>
            Is it OK for this content to be shareable with others
            (default:true)
            </summary>
        </member>
        <member name="P:Microsoft.Bot.Connector.VideoCard.Autoloop">
            <summary>
            Should the client loop playback at end of content (default:true)
            </summary>
        </member>
        <member name="P:Microsoft.Bot.Connector.VideoCard.Autostart">
            <summary>
            Should the client automatically start playback of video in this
            card (default:true)
            </summary>
        </member>
        <member name="T:Microsoft.Bot.Connector.Attachment">
            <summary>
            An attachment within an activity
            </summary>
        </member>
        <member name="M:Microsoft.Bot.Connector.Attachment.#ctor">
            <summary>
            Initializes a new instance of the Attachment class.
            </summary>
        </member>
        <member name="M:Microsoft.Bot.Connector.Attachment.#ctor(System.String,System.String,System.Object,System.String,System.String)">
            <summary>
            Initializes a new instance of the Attachment class.
            </summary>
        </member>
        <member name="P:Microsoft.Bot.Connector.Attachment.ContentType">
            <summary>
            mimetype/Contenttype for the file
            </summary>
        </member>
        <member name="P:Microsoft.Bot.Connector.Attachment.ContentUrl">
            <summary>
            Content Url
            </summary>
        </member>
        <member name="P:Microsoft.Bot.Connector.Attachment.Content">
            <summary>
            Embedded content
            </summary>
        </member>
        <member name="P:Microsoft.Bot.Connector.Attachment.Name">
            <summary>
            (OPTIONAL) The name of the attachment
            </summary>
        </member>
        <member name="P:Microsoft.Bot.Connector.Attachment.ThumbnailUrl">
            <summary>
            (OPTIONAL) Thumbnail associated with attachment
            </summary>
        </member>
        <member name="T:Microsoft.Bot.Connector.AttachmentData">
            <summary>
            Attachment data
            </summary>
        </member>
        <member name="M:Microsoft.Bot.Connector.AttachmentData.#ctor">
            <summary>
            Initializes a new instance of the AttachmentData class.
            </summary>
        </member>
        <member name="M:Microsoft.Bot.Connector.AttachmentData.#ctor(System.String,System.String,System.Byte[],System.Byte[])">
            <summary>
            Initializes a new instance of the AttachmentData class.
            </summary>
        </member>
        <member name="P:Microsoft.Bot.Connector.AttachmentData.Type">
            <summary>
            content type of the attachmnet
            </summary>
        </member>
        <member name="P:Microsoft.Bot.Connector.AttachmentData.Name">
            <summary>
            Name of the attachment
            </summary>
        </member>
        <member name="P:Microsoft.Bot.Connector.AttachmentData.OriginalBase64">
            <summary>
            original content
            </summary>
        </member>
        <member name="P:Microsoft.Bot.Connector.AttachmentData.ThumbnailBase64">
            <summary>
            Thumbnail
            </summary>
        </member>
        <member name="T:Microsoft.Bot.Connector.AttachmentInfo">
            <summary>
            Metdata for an attachment
            </summary>
        </member>
        <member name="M:Microsoft.Bot.Connector.AttachmentInfo.#ctor">
            <summary>
            Initializes a new instance of the AttachmentInfo class.
            </summary>
        </member>
        <member name="M:Microsoft.Bot.Connector.AttachmentInfo.#ctor(System.String,System.String,System.Collections.Generic.IList{Microsoft.Bot.Connector.AttachmentView})">
            <summary>
            Initializes a new instance of the AttachmentInfo class.
            </summary>
        </member>
        <member name="P:Microsoft.Bot.Connector.AttachmentInfo.Name">
            <summary>
            Name of the attachment
            </summary>
        </member>
        <member name="P:Microsoft.Bot.Connector.AttachmentInfo.Type">
            <summary>
            ContentType of the attachment
            </summary>
        </member>
        <member name="P:Microsoft.Bot.Connector.AttachmentInfo.Views">
            <summary>
            attachment views
            </summary>
        </member>
        <member name="T:Microsoft.Bot.Connector.AttachmentView">
            <summary>
            Attachment View name and size
            </summary>
        </member>
        <member name="M:Microsoft.Bot.Connector.AttachmentView.#ctor">
            <summary>
            Initializes a new instance of the AttachmentView class.
            </summary>
        </member>
        <member name="M:Microsoft.Bot.Connector.AttachmentView.#ctor(System.String,System.Nullable{System.Int32})">
            <summary>
            Initializes a new instance of the AttachmentView class.
            </summary>
        </member>
        <member name="P:Microsoft.Bot.Connector.AttachmentView.ViewId">
            <summary>
            content type of the attachmnet
            </summary>
        </member>
        <member name="P:Microsoft.Bot.Connector.AttachmentView.Size">
            <summary>
            Name of the attachment
            </summary>
        </member>
        <member name="T:Microsoft.Bot.Connector.CardAction">
            <summary>
            An action on a card
            </summary>
        </member>
        <member name="M:Microsoft.Bot.Connector.CardAction.#ctor">
            <summary>
            Initializes a new instance of the CardAction class.
            </summary>
        </member>
        <member name="M:Microsoft.Bot.Connector.CardAction.#ctor(System.String,System.String,System.String,System.Object)">
            <summary>
            Initializes a new instance of the CardAction class.
            </summary>
        </member>
        <member name="P:Microsoft.Bot.Connector.CardAction.Type">
            <summary>
            Defines the type of action implemented by this button.
            </summary>
        </member>
        <member name="P:Microsoft.Bot.Connector.CardAction.Title">
            <summary>
            Text description which appear on the button.
            </summary>
        </member>
        <member name="P:Microsoft.Bot.Connector.CardAction.Image">
            <summary>
            URL Picture which will appear on the button, next to text label.
            </summary>
        </member>
        <member name="P:Microsoft.Bot.Connector.CardAction.Value">
            <summary>
            Supplementary parameter for action. Content of this property
            depends on the ActionType
            </summary>
        </member>
        <member name="T:Microsoft.Bot.Connector.CardImage">
            <summary>
            An image on a card
            </summary>
        </member>
        <member name="M:Microsoft.Bot.Connector.CardImage.#ctor">
            <summary>
            Initializes a new instance of the CardImage class.
            </summary>
        </member>
        <member name="M:Microsoft.Bot.Connector.CardImage.#ctor(System.String,System.String,Microsoft.Bot.Connector.CardAction)">
            <summary>
            Initializes a new instance of the CardImage class.
            </summary>
        </member>
        <member name="P:Microsoft.Bot.Connector.CardImage.Url">
            <summary>
            URL Thumbnail image for major content property.
            </summary>
        </member>
        <member name="P:Microsoft.Bot.Connector.CardImage.Alt">
            <summary>
            Image description intended for screen readers
            </summary>
        </member>
        <member name="P:Microsoft.Bot.Connector.CardImage.Tap">
            <summary>
            Action assigned to specific Attachment.E.g.navigate to specific
            URL or play/open media content
            </summary>
        </member>
        <member name="T:Microsoft.Bot.Connector.ConversationAccount">
            <summary>
            Channel account information for a conversation
            </summary>
        </member>
        <member name="M:Microsoft.Bot.Connector.ConversationAccount.#ctor">
            <summary>
            Initializes a new instance of the ConversationAccount class.
            </summary>
        </member>
        <member name="M:Microsoft.Bot.Connector.ConversationAccount.#ctor(System.Nullable{System.Boolean},System.String,System.String)">
            <summary>
            Initializes a new instance of the ConversationAccount class.
            </summary>
        </member>
        <member name="P:Microsoft.Bot.Connector.ConversationAccount.IsGroup">
            <summary>
            Is this a reference to a group
            </summary>
        </member>
        <member name="P:Microsoft.Bot.Connector.ConversationAccount.Id">
            <summary>
            Channel id for the user or bot on this channel (Example:
            joe@smith.com, or @joesmith or 123456)
            </summary>
        </member>
        <member name="P:Microsoft.Bot.Connector.ConversationAccount.Name">
            <summary>
            Display friendly name
            </summary>
        </member>
        <member name="T:Microsoft.Bot.Connector.ConversationParameters">
            <summary>
            Parameters for creating a new conversation
            </summary>
        </member>
        <member name="M:Microsoft.Bot.Connector.ConversationParameters.#ctor">
            <summary>
            Initializes a new instance of the ConversationParameters class.
            </summary>
        </member>
        <member name="M:Microsoft.Bot.Connector.ConversationParameters.#ctor(System.Nullable{System.Boolean},Microsoft.Bot.Connector.ChannelAccount,System.Collections.Generic.IList{Microsoft.Bot.Connector.ChannelAccount},System.String,Microsoft.Bot.Connector.Activity,System.Object)">
            <summary>
            Initializes a new instance of the ConversationParameters class.
            </summary>
        </member>
        <member name="P:Microsoft.Bot.Connector.ConversationParameters.IsGroup">
            <summary>
            IsGroup
            </summary>
        </member>
        <member name="P:Microsoft.Bot.Connector.ConversationParameters.Bot">
            <summary>
            The bot address for this conversation
            </summary>
        </member>
        <member name="P:Microsoft.Bot.Connector.ConversationParameters.Members">
            <summary>
            Members to add to the conversation
            </summary>
        </member>
        <member name="P:Microsoft.Bot.Connector.ConversationParameters.TopicName">
            <summary>
            (Optional) Topic of the conversation (if supported by the channel)
            </summary>
        </member>
        <member name="P:Microsoft.Bot.Connector.ConversationParameters.Activity">
            <summary>
            (Optional) When creating a new conversation, use this activity as
            the intial message to the conversation
            </summary>
        </member>
        <member name="P:Microsoft.Bot.Connector.ConversationParameters.ChannelData">
            <summary>
            Channel specific payload for creating the conversation
            </summary>
        </member>
        <member name="T:Microsoft.Bot.Connector.ConversationReference">
            <summary>
            An object relating to a particular point in a conversation
            </summary>
        </member>
        <member name="M:Microsoft.Bot.Connector.ConversationReference.#ctor">
            <summary>
            Initializes a new instance of the ConversationReference class.
            </summary>
        </member>
        <member name="M:Microsoft.Bot.Connector.ConversationReference.#ctor(System.String,Microsoft.Bot.Connector.ChannelAccount,Microsoft.Bot.Connector.ChannelAccount,Microsoft.Bot.Connector.ConversationAccount,System.String,System.String)">
            <summary>
            Initializes a new instance of the ConversationReference class.
            </summary>
        </member>
        <member name="P:Microsoft.Bot.Connector.ConversationReference.ActivityId">
            <summary>
            (Optional) ID of the activity to refer to
            </summary>
        </member>
        <member name="P:Microsoft.Bot.Connector.ConversationReference.User">
            <summary>
            (Optional) User participating in this conversation
            </summary>
        </member>
        <member name="P:Microsoft.Bot.Connector.ConversationReference.Bot">
            <summary>
            Bot participating in this conversation
            </summary>
        </member>
        <member name="P:Microsoft.Bot.Connector.ConversationReference.Conversation">
            <summary>
            Conversation reference
            </summary>
        </member>
        <member name="P:Microsoft.Bot.Connector.ConversationReference.ChannelId">
            <summary>
            Channel ID
            </summary>
        </member>
        <member name="P:Microsoft.Bot.Connector.ConversationReference.ServiceUrl">
            <summary>
            Service endpoint where operations concerning the referenced
            conversation may be performed
            </summary>
        </member>
        <member name="M:Microsoft.Bot.Connector.ConversationReference.GetPostToBotMessage">
            <summary>
            Creates <see cref="T:Microsoft.Bot.Connector.Activity"/> from conversation reference as it is posted to bot.
            </summary>
        </member>
        <member name="M:Microsoft.Bot.Connector.ConversationReference.GetPostToUserMessage">
            <summary>
            Creates <see cref="T:Microsoft.Bot.Connector.Activity"/> from conversation reference that can be posted to user as reply.
            </summary>
        </member>
        <member name="T:Microsoft.Bot.Connector.ConversationResourceResponse">
            <summary>
            A response containing a resource
            </summary>
        </member>
        <member name="M:Microsoft.Bot.Connector.ConversationResourceResponse.#ctor">
            <summary>
            Initializes a new instance of the ConversationResourceResponse
            class.
            </summary>
        </member>
        <member name="M:Microsoft.Bot.Connector.ConversationResourceResponse.#ctor(System.String,System.String,System.String)">
            <summary>
            Initializes a new instance of the ConversationResourceResponse
            class.
            </summary>
        </member>
        <member name="P:Microsoft.Bot.Connector.ConversationResourceResponse.ActivityId">
            <summary>
            ID of the Activity (if sent)
            </summary>
        </member>
        <member name="P:Microsoft.Bot.Connector.ConversationResourceResponse.ServiceUrl">
            <summary>
            Service endpoint where operations concerning the conversation may
            be performed
            </summary>
        </member>
        <member name="P:Microsoft.Bot.Connector.ConversationResourceResponse.Id">
            <summary>
            Id of the resource
            </summary>
        </member>
        <member name="T:Microsoft.Bot.Connector.Entity">
            <summary>
            Object of schema.org types
            </summary>
        </member>
        <member name="M:Microsoft.Bot.Connector.Entity.#ctor">
            <summary>
            Initializes a new instance of the Entity class.
            </summary>
        </member>
        <member name="M:Microsoft.Bot.Connector.Entity.#ctor(System.String)">
            <summary>
            Initializes a new instance of the Entity class.
            </summary>
        </member>
        <member name="P:Microsoft.Bot.Connector.Entity.Type">
            <summary>
            Entity Type (typically from schema.org types)
            </summary>
        </member>
        <member name="M:Microsoft.Bot.Connector.Entity.GetAs``1">
            <summary>
            Retrieve internal payload.
            </summary>
            <typeparam name="T"></typeparam>
            <returns></returns>
        </member>
        <member name="M:Microsoft.Bot.Connector.Entity.SetAs``1(``0)">
            <summary>
            Set internal payload.
            </summary>
            <typeparam name="T"></typeparam>
            <param name="obj"></param>
        </member>
        <member name="T:Microsoft.Bot.Connector.Error">
            <summary>
            Object representing error information
            </summary>
        </member>
        <member name="M:Microsoft.Bot.Connector.Error.#ctor">
            <summary>
            Initializes a new instance of the Error class.
            </summary>
        </member>
        <member name="M:Microsoft.Bot.Connector.Error.#ctor(System.String,System.String)">
            <summary>
            Initializes a new instance of the Error class.
            </summary>
        </member>
        <member name="P:Microsoft.Bot.Connector.Error.Code">
            <summary>
            Error code
            </summary>
        </member>
        <member name="P:Microsoft.Bot.Connector.Error.Message">
            <summary>
            Error message
            </summary>
        </member>
        <member name="T:Microsoft.Bot.Connector.ErrorResponse">
            <summary>
            An HTTP API response
            </summary>
        </member>
        <member name="M:Microsoft.Bot.Connector.ErrorResponse.#ctor">
            <summary>
            Initializes a new instance of the ErrorResponse class.
            </summary>
        </member>
        <member name="M:Microsoft.Bot.Connector.ErrorResponse.#ctor(Microsoft.Bot.Connector.Error)">
            <summary>
            Initializes a new instance of the ErrorResponse class.
            </summary>
        </member>
        <member name="P:Microsoft.Bot.Connector.ErrorResponse.Error">
            <summary>
            Error message
            </summary>
        </member>
        <member name="T:Microsoft.Bot.Connector.Fact">
            <summary>
            Set of key-value pairs. Advantage of this section is that key and
            value properties will be
            rendered with default style information with some
            delimiter between them. So there is no need for developer to specify
            style information.
            </summary>
        </member>
        <member name="M:Microsoft.Bot.Connector.Fact.#ctor">
            <summary>
            Initializes a new instance of the Fact class.
            </summary>
        </member>
        <member name="M:Microsoft.Bot.Connector.Fact.#ctor(System.String,System.String)">
            <summary>
            Initializes a new instance of the Fact class.
            </summary>
        </member>
        <member name="P:Microsoft.Bot.Connector.Fact.Key">
            <summary>
            The key for this Fact
            </summary>
        </member>
        <member name="P:Microsoft.Bot.Connector.Fact.Value">
            <summary>
            The value for this Fact
            </summary>
        </member>
        <member name="T:Microsoft.Bot.Connector.GeoCoordinates">
            <summary>
            GeoCoordinates (entity type: "https://schema.org/GeoCoordinates")
            </summary>
        </member>
        <member name="M:Microsoft.Bot.Connector.GeoCoordinates.#ctor">
            <summary>
            Initializes a new instance of the GeoCoordinates class.
            </summary>
        </member>
        <member name="M:Microsoft.Bot.Connector.GeoCoordinates.#ctor(System.Nullable{System.Double},System.Nullable{System.Double},System.Nullable{System.Double},System.String,System.String)">
            <summary>
            Initializes a new instance of the GeoCoordinates class.
            </summary>
        </member>
        <member name="P:Microsoft.Bot.Connector.GeoCoordinates.Elevation">
            <summary>
            Elevation of the location [WGS
            84](https://en.wikipedia.org/wiki/World_Geodetic_System)
            </summary>
        </member>
        <member name="P:Microsoft.Bot.Connector.GeoCoordinates.Latitude">
            <summary>
            Latitude of the location [WGS
            84](https://en.wikipedia.org/wiki/World_Geodetic_System)
            </summary>
        </member>
        <member name="P:Microsoft.Bot.Connector.GeoCoordinates.Longitude">
            <summary>
            Longitude of the location [WGS
            84](https://en.wikipedia.org/wiki/World_Geodetic_System)
            </summary>
        </member>
        <member name="P:Microsoft.Bot.Connector.GeoCoordinates.Type">
            <summary>
            The type of the thing
            </summary>
        </member>
        <member name="P:Microsoft.Bot.Connector.GeoCoordinates.Name">
            <summary>
            The name of the thing
            </summary>
        </member>
        <member name="T:Microsoft.Bot.Connector.MediaUrl">
            <summary>
            MediaUrl data
            </summary>
        </member>
        <member name="M:Microsoft.Bot.Connector.MediaUrl.#ctor">
            <summary>
            Initializes a new instance of the MediaUrl class.
            </summary>
        </member>
        <member name="M:Microsoft.Bot.Connector.MediaUrl.#ctor(System.String,System.String)">
            <summary>
            Initializes a new instance of the MediaUrl class.
            </summary>
        </member>
        <member name="P:Microsoft.Bot.Connector.MediaUrl.Url">
            <summary>
            Url for the media
            </summary>
        </member>
        <member name="P:Microsoft.Bot.Connector.MediaUrl.Profile">
            <summary>
            Optional profile hint to the client to differentiate multiple
            MediaUrl objects from each other
            </summary>
        </member>
        <member name="T:Microsoft.Bot.Connector.Place">
            <summary>
            Place (entity type: "https://schema.org/Place")
            </summary>
        </member>
        <member name="M:Microsoft.Bot.Connector.Place.#ctor">
            <summary>
            Initializes a new instance of the Place class.
            </summary>
        </member>
        <member name="M:Microsoft.Bot.Connector.Place.#ctor(System.Object,System.Object,System.Object,System.String,System.String)">
            <summary>
            Initializes a new instance of the Place class.
            </summary>
        </member>
        <member name="P:Microsoft.Bot.Connector.Place.Address">
            <summary>
            Address of the place (may be `string` or complex object of type
            `PostalAddress`)
            </summary>
        </member>
        <member name="P:Microsoft.Bot.Connector.Place.Geo">
            <summary>
            Geo coordinates of the place (may be complex object of type
            `GeoCoordinates` or `GeoShape`)
            </summary>
        </member>
        <member name="P:Microsoft.Bot.Connector.Place.HasMap">
            <summary>
            Map to the place (may be `string` (URL) or complex object of type
            `Map`)
            </summary>
        </member>
        <member name="P:Microsoft.Bot.Connector.Place.Type">
            <summary>
            The type of the thing
            </summary>
        </member>
        <member name="P:Microsoft.Bot.Connector.Place.Name">
            <summary>
            The name of the thing
            </summary>
        </member>
        <member name="T:Microsoft.Bot.Connector.ReceiptItem">
            <summary>
            An item on a receipt card
            </summary>
        </member>
        <member name="M:Microsoft.Bot.Connector.ReceiptItem.#ctor">
            <summary>
            Initializes a new instance of the ReceiptItem class.
            </summary>
        </member>
        <member name="M:Microsoft.Bot.Connector.ReceiptItem.#ctor(System.String,System.String,System.String,Microsoft.Bot.Connector.CardImage,System.String,System.String,Microsoft.Bot.Connector.CardAction)">
            <summary>
            Initializes a new instance of the ReceiptItem class.
            </summary>
        </member>
        <member name="P:Microsoft.Bot.Connector.ReceiptItem.Title">
            <summary>
            Title of the Card
            </summary>
        </member>
        <member name="P:Microsoft.Bot.Connector.ReceiptItem.Subtitle">
            <summary>
            Subtitle appears just below Title field, differs from Title in
            font styling only
            </summary>
        </member>
        <member name="P:Microsoft.Bot.Connector.ReceiptItem.Text">
            <summary>
            Text field appears just below subtitle, differs from Subtitle in
            font styling only
            </summary>
        </member>
        <member name="P:Microsoft.Bot.Connector.ReceiptItem.Image">
            <summary>
            Image
            </summary>
        </member>
        <member name="P:Microsoft.Bot.Connector.ReceiptItem.Price">
            <summary>
            Amount with currency
            </summary>
        </member>
        <member name="P:Microsoft.Bot.Connector.ReceiptItem.Quantity">
            <summary>
            Number of items of given kind
            </summary>
        </member>
        <member name="P:Microsoft.Bot.Connector.ReceiptItem.Tap">
            <summary>
            This action will be activated when user taps on the Item bubble.
            </summary>
        </member>
        <member name="T:Microsoft.Bot.Connector.ResourceResponse">
            <summary>
            A response containing a resource ID
            </summary>
        </member>
        <member name="M:Microsoft.Bot.Connector.ResourceResponse.#ctor">
            <summary>
            Initializes a new instance of the ResourceResponse class.
            </summary>
        </member>
        <member name="M:Microsoft.Bot.Connector.ResourceResponse.#ctor(System.String)">
            <summary>
            Initializes a new instance of the ResourceResponse class.
            </summary>
        </member>
        <member name="P:Microsoft.Bot.Connector.ResourceResponse.Id">
            <summary>
            Id of the resource
            </summary>
        </member>
        <member name="T:Microsoft.Bot.Connector.SuggestedActions">
            <summary>
            SuggestedActions that can be performed
            </summary>
        </member>
        <member name="M:Microsoft.Bot.Connector.SuggestedActions.#ctor">
            <summary>
            Initializes a new instance of the SuggestedActions class.
            </summary>
        </member>
        <member name="M:Microsoft.Bot.Connector.SuggestedActions.#ctor(System.Collections.Generic.IList{System.String},System.Collections.Generic.IList{Microsoft.Bot.Connector.CardAction})">
            <summary>
            Initializes a new instance of the SuggestedActions class.
            </summary>
        </member>
        <member name="P:Microsoft.Bot.Connector.SuggestedActions.To">
            <summary>
            Ids of the recipients that the actions should be shown to.  These
            Ids are relative to the channelId and a subset of all recipients
            of the activity
            </summary>
        </member>
        <member name="P:Microsoft.Bot.Connector.SuggestedActions.Actions">
            <summary>
            Actions that can be shown to the user
            </summary>
        </member>
        <member name="T:Microsoft.Bot.Connector.ThumbnailUrl">
            <summary>
            Object describing a media thumbnail
            </summary>
        </member>
        <member name="M:Microsoft.Bot.Connector.ThumbnailUrl.#ctor">
            <summary>
            Initializes a new instance of the ThumbnailUrl class.
            </summary>
        </member>
        <member name="M:Microsoft.Bot.Connector.ThumbnailUrl.#ctor(System.String,System.String)">
            <summary>
            Initializes a new instance of the ThumbnailUrl class.
            </summary>
        </member>
        <member name="P:Microsoft.Bot.Connector.ThumbnailUrl.Url">
            <summary>
            url pointing to an thumbnail to use for media content
            </summary>
        </member>
        <member name="P:Microsoft.Bot.Connector.ThumbnailUrl.Alt">
            <summary>
            Alt text to display for screen readers on the thumbnail image
            </summary>
        </member>
        <member name="F:Microsoft.Bot.Connector.ContactRelationUpdateActionTypes.Add">
            <summary>
            Bot added to user contacts
            </summary>
        </member>
        <member name="F:Microsoft.Bot.Connector.ContactRelationUpdateActionTypes.Remove">
            <summary>
            Bot removed from user contacts
            </summary>
        </member>
        <member name="M:Microsoft.Bot.Connector.ICredentialProvider.IsValidAppIdAsync(System.String)">
            <summary>
            Validate AppId
            </summary>
            <param name="appId"></param>
            <returns>true if it is a valid AppId for the controller</returns>
        </member>
        <member name="M:Microsoft.Bot.Connector.ICredentialProvider.GetAppPasswordAsync(System.String)">
            <summary>
            Get the app password for a given bot appId, if it is not a valid appId, return Null
            </summary>
            <param name="appId">bot appid</param>
            <returns>password or null for invalid appid</returns>
        </member>
        <member name="M:Microsoft.Bot.Connector.ICredentialProvider.IsAuthenticationDisabledAsync">
            <summary>
            Checks if bot authentication is disabled.
            </summary>
            <returns>true if bot authentication is disabled.</returns>
        </member>
        <member name="T:Microsoft.Bot.Connector.StaticCredentialProvider">
            <summary>
            Static credential provider which has the appid and password static
            </summary>
        </member>
        <member name="T:Microsoft.Bot.Connector.ConfigurationCredentialProvider">
            <summary>
            Credential provider which uses <see cref="T:Microsoft.Extensions.Configuration.IConfiguration"/> to lookup appId and password
            </summary>
        </member>
        <member name="T:Microsoft.Bot.Connector.ErrorCodes">
            <summary>
            Error codes to communicate when throwing an APIException
            </summary>
        </member>
        <member name="F:Microsoft.Bot.Connector.ErrorCodes.ServiceError">
            <summary>
            Other error, not specified
            </summary>
        </member>
        <member name="F:Microsoft.Bot.Connector.ErrorCodes.BadArgument">
            <summary>
            Bad argument
            </summary>
        </member>
        <member name="F:Microsoft.Bot.Connector.ErrorCodes.BadSyntax">
            <summary>
            Error parsing request
            </summary>
        </member>
        <member name="F:Microsoft.Bot.Connector.ErrorCodes.MissingProperty">
            <summary>
            Mandatory property was not specified
            </summary>
        </member>
        <member name="F:Microsoft.Bot.Connector.ErrorCodes.MessageSizeTooBig">
            <summary>
            Message exceeded size limits
            </summary>
        </member>
        <member name="M:Microsoft.Bot.Connector.HttpClientEx.AddAPIAuthorization(System.Net.Http.HttpClient,System.String,System.String)">
            <summary>
            add Bearer authorization token for making API calls
            </summary>
            <param name="client">The http client</param>
            <param name="appId">(default)Setting["microsoftAppId"]</param>
            <param name="password">(default)Setting["microsoftAppPassword"]</param>
            <returns>HttpClient with Bearer Authorization header</returns>
        </member>
        <member name="T:Microsoft.Bot.Connector.IActivity">
            <summary>
            Shared properties for all activities
            </summary>
        </member>
        <member name="P:Microsoft.Bot.Connector.IActivity.Type">
            <summary>
            Activity type
            </summary>
        </member>
        <member name="P:Microsoft.Bot.Connector.IActivity.Id">
            <summary>
            Id for the activity
            </summary>
        </member>
        <member name="P:Microsoft.Bot.Connector.IActivity.ServiceUrl">
            <summary>
            ServiceUrl
            </summary>
        </member>
        <member name="P:Microsoft.Bot.Connector.IActivity.Timestamp">
            <summary>
            UTC Time when message was sent
            </summary>
        </member>
        <member name="P:Microsoft.Bot.Connector.IActivity.LocalTimestamp">
            <summary>
            Client Time when message was sent Ex: 2016-09-23T13:07:49.4714686-07:00
            </summary>
        </member>
        <member name="P:Microsoft.Bot.Connector.IActivity.ChannelId">
            <summary>
            Channel this activity is associated with
            </summary>
        </member>
        <member name="P:Microsoft.Bot.Connector.IActivity.From">
            <summary>
            Sender address data 
            </summary>
        </member>
        <member name="P:Microsoft.Bot.Connector.IActivity.Conversation">
            <summary>
            Address for the conversation that this activity is associated with
            </summary>
        </member>
        <member name="P:Microsoft.Bot.Connector.IActivity.Recipient">
            <summary>
            Address that received the message
            </summary>
        </member>
        <member name="P:Microsoft.Bot.Connector.IActivity.ReplyToId">
            <summary>
            The original id this message is a response to
            </summary>
        </member>
        <member name="P:Microsoft.Bot.Connector.IActivity.ChannelData">
            <summary>
            Channel specific payload
            </summary>
            <remarks>
            Some channels will provide channel specific data.
            
            For a message originating in the channel it might provide the original native schema object for the channel. 
            
            For a message coming into the channel it might accept a payload allowing you to create a "native" response for the channel.
            
            Example:
            * Email - The Email Channel will put the original Email metadata into the ChannelData object for outgoing messages, and will accep
            on incoming message a Subject property, and a HtmlBody which can contain Html.  
            
            The channel data essentially allows a bot to have access to native functionality on a per channel basis.
            </remarks>
        </member>
        <member name="M:Microsoft.Bot.Connector.IActivity.AsMessageActivity">
            <summary>
            Return IMessageActivity if this is a message activity, null otherwise
            </summary>
        </member>
        <member name="M:Microsoft.Bot.Connector.IActivity.AsContactRelationUpdateActivity">
            <summary>
            Return IContactRelationUpdateActivity if this is a contactRelationUpdate activity, null otherwise
            </summary>
        </member>
        <member name="M:Microsoft.Bot.Connector.IActivity.AsInstallationUpdateActivity">
            <summary>
            Return IInstallationUpdateActivity if this is a installationUpdate activity, null otherwise
            </summary>
        </member>
        <member name="M:Microsoft.Bot.Connector.IActivity.AsConversationUpdateActivity">
            <summary>
            Return IConversationUpdateActivity if this is a conversationUpdate activity, null otherwise
            </summary>
        </member>
        <member name="M:Microsoft.Bot.Connector.IActivity.AsTypingActivity">
            <summary>
            Return ITypingActivity if this is a typing activity, null otherwise
            </summary>
        </member>
        <member name="M:Microsoft.Bot.Connector.IActivity.AsEndOfConversationActivity">
            <summary>
            Return IEndOfConversationActivity if this is an end-of-conversation activity, null otherwise
            </summary>
        </member>
        <member name="M:Microsoft.Bot.Connector.IActivity.AsEventActivity">
            <summary>
            Returns IEventActivity if this is an event activity, null otherwise
            </summary>
        </member>
        <member name="M:Microsoft.Bot.Connector.IActivity.AsInvokeActivity">
            <summary>
            Returns IInvokeActivity if this is an invoke activity, null otherwise
            </summary>
        </member>
        <member name="T:Microsoft.Bot.Connector.IContactRelationUpdateActivity">
            <summary>
            A user has added a bot to their contact list, removed the bot from their contact list, or otherwise changed the relationship between user and bot
            </summary>
        </member>
        <member name="P:Microsoft.Bot.Connector.IContactRelationUpdateActivity.Action">
            <summary>
            add|remove
            </summary>
        </member>
        <member name="T:Microsoft.Bot.Connector.IConversationUpdateActivity">
            <summary>
            The referenced conversation has been updated
            </summary>
        </member>
        <member name="P:Microsoft.Bot.Connector.IConversationUpdateActivity.MembersAdded">
            <summary>
            Members added to the conversation
            </summary>
        </member>
        <member name="P:Microsoft.Bot.Connector.IConversationUpdateActivity.MembersRemoved">
            <summary>
            Members removed from the conversation
            </summary>
        </member>
        <member name="P:Microsoft.Bot.Connector.IConversationUpdateActivity.TopicName">
            <summary>
            The conversation's updated topic name
            </summary>
        </member>
        <member name="P:Microsoft.Bot.Connector.IConversationUpdateActivity.HistoryDisclosed">
            <summary>
            True if prior history of the channel is disclosed
            </summary>
        </member>
        <member name="T:Microsoft.Bot.Connector.IEndOfConversationActivity">
            <summary>
            Conversation is ending, or a request to end the conversation
            </summary>
        </member>
        <member name="P:Microsoft.Bot.Connector.IEndOfConversationActivity.Code">
            <summary>
            Code indicating why the conversation has ended
            </summary>
        </member>
        <member name="P:Microsoft.Bot.Connector.IEndOfConversationActivity.Text">
            <summary>
            Content to display when ending the conversation
            </summary>
        </member>
        <member name="P:Microsoft.Bot.Connector.IEndOfConversationActivity.Entities">
            <summary>
            Collection of Entity objects, each of which contains metadata about this activity. Each Entity object is typed.
            </summary>
        </member>
        <member name="T:Microsoft.Bot.Connector.IEventActivity">
            <summary>
            Asynchronous external event
            </summary>
        </member>
        <member name="P:Microsoft.Bot.Connector.IEventActivity.Name">
            <summary>
            Name of the event
            </summary>
        </member>
        <member name="P:Microsoft.Bot.Connector.IEventActivity.Value">
            <summary>
            Open-ended value 
            </summary>
        </member>
        <member name="P:Microsoft.Bot.Connector.IEventActivity.RelatesTo">
            <summary>
            Reference to another conversation or activity
            </summary>
        </member>
        <member name="T:Microsoft.Bot.Connector.ITriggerActivity">
            <summary>
            NOTE: Trigger activity has been renamed to Event activity
            </summary>
        </member>
        <member name="T:Microsoft.Bot.Connector.IInstallationUpdateActivity">
            <summary>
            A bot was installed or removed from a channel
            </summary>
        </member>
        <member name="P:Microsoft.Bot.Connector.IInstallationUpdateActivity.Action">
            <summary>
            add|remove
            </summary>
        </member>
        <member name="T:Microsoft.Bot.Connector.IInvokeActivity">
            <summary>
            Synchronous request to invoke an operation
            </summary>
        </member>
        <member name="P:Microsoft.Bot.Connector.IInvokeActivity.Name">
            <summary>
            Name of the operation to invoke
            </summary>
        </member>
        <member name="P:Microsoft.Bot.Connector.IInvokeActivity.Value">
            <summary>
            Open-ended value 
            </summary>
        </member>
        <member name="P:Microsoft.Bot.Connector.IInvokeActivity.RelatesTo">
            <summary>
            Reference to another conversation or activity
            </summary>
        </member>
        <member name="T:Microsoft.Bot.Connector.IMessageActivity">
            <summary>
            A message in a conversation
            </summary>
        </member>
        <member name="P:Microsoft.Bot.Connector.IMessageActivity.Locale">
            <summary>
            The language code of the Text field
            </summary>
            <remarks>
            See https://msdn.microsoft.com/en-us/library/hh456380.aspx for a list of valid language codes
            </remarks>
        </member>
        <member name="P:Microsoft.Bot.Connector.IMessageActivity.Text">
            <summary>
            Content for the message
            </summary>
        </member>
        <member name="P:Microsoft.Bot.Connector.IMessageActivity.Speak">
            <summary>
            Speak tag (SSML markup for text to speech)
            </summary>
        </member>
        <member name="P:Microsoft.Bot.Connector.IMessageActivity.InputHint">
            <summary>
            Indicates whether the bot is accepting, expecting, or ignoring input
            </summary>
        </member>
        <member name="P:Microsoft.Bot.Connector.IMessageActivity.Summary">
            <summary>
            Text to display if the channel cannot render cards
            </summary>
        </member>
        <member name="P:Microsoft.Bot.Connector.IMessageActivity.TextFormat">
            <summary>
            Format of text fields [plain|markdown] Default:markdown
            </summary>
        </member>
        <member name="P:Microsoft.Bot.Connector.IMessageActivity.AttachmentLayout">
            <summary>
            Hint for how to deal with multiple attachments: [list|carousel] Default:list
            </summary>
        </member>
        <member name="P:Microsoft.Bot.Connector.IMessageActivity.Attachments">
            <summary>
            Attachments
            </summary>
        </member>
        <member name="P:Microsoft.Bot.Connector.IMessageActivity.SuggestedActions">
            <summary>
            SuggestedActions are used to express actions for interacting with a card like keyboards/quickReplies
            </summary>
        </member>
        <member name="P:Microsoft.Bot.Connector.IMessageActivity.Entities">
            <summary>
            Collection of Entity objects, each of which contains metadata about this activity. Each Entity object is typed.
            </summary>
        </member>
        <member name="M:Microsoft.Bot.Connector.IMessageActivity.HasContent">
            <summary>
            True if this activity has text, attachments, or channelData
            </summary>
        </member>
        <member name="M:Microsoft.Bot.Connector.IMessageActivity.GetChannelData``1">
            <summary>
            Get channeldata as typed structure
            </summary>
            <typeparam name="TypeT">type to use</typeparam>
            <returns>typed object or default(TypeT)</returns>
        </member>
        <member name="M:Microsoft.Bot.Connector.IMessageActivity.GetMentions">
            <summary>
            Get mentions
            </summary>
        </member>
        <member name="P:Microsoft.Bot.Connector.IMessageActivity.Value">
            <summary>
            Value provided with CardAction
            </summary>
        </member>
        <member name="T:Microsoft.Bot.Connector.ITypingActivity">
            <summary>
            The From address is typing
            </summary>
        </member>
        <member name="T:Microsoft.Bot.Connector.JwtConfig">
            <summary>
            Configuration for JWT tokens
            </summary>
        </member>
        <member name="F:Microsoft.Bot.Connector.JwtConfig.ToChannelFromBotLoginUrl">
            <summary>
            TO CHANNEL FROM BOT: Login URL
            </summary>
        </member>
        <member name="F:Microsoft.Bot.Connector.JwtConfig.ToChannelFromBotOAuthScope">
            <summary>
            TO CHANNEL FROM BOT: OAuth scope to request
            </summary>
        </member>
        <member name="F:Microsoft.Bot.Connector.JwtConfig.ToBotFromChannelOpenIdMetadataUrl">
            <summary>
            TO BOT FROM CHANNEL: OpenID metadata document for tokens coming from MSA
            </summary>
        </member>
        <member name="F:Microsoft.Bot.Connector.JwtConfig.ToBotFromChannelTokenValidationParameters">
            <summary>
            TO BOT FROM CHANNEL: Token validation parameters when connecting to a bot
            </summary>
        </member>
        <member name="F:Microsoft.Bot.Connector.JwtConfig.ToBotFromEmulatorOpenIdMetadataUrl">
            <summary>
            TO BOT FROM EMULATOR: OpenID metadata document for tokens coming from MSA
            </summary>
        </member>
        <member name="F:Microsoft.Bot.Connector.JwtConfig.ToBotFromEmulatorTokenValidationParameters">
            <summary>
            TO BOT FROM EMULATOR: Token validation parameters when connecting to a channel
            </summary>
        </member>
        <member name="F:Microsoft.Bot.Connector.JwtTokenExtractor._openIdMetadataCache">
            <summary>
            Shared of OpenIdConnect configuration managers (one per metadata URL)
            </summary>
        </member>
        <member name="F:Microsoft.Bot.Connector.JwtTokenExtractor._tokenValidationParameters">
            <summary>
            Token validation parameters for this instance
            </summary>
        </member>
        <member name="F:Microsoft.Bot.Connector.JwtTokenExtractor._openIdMetadata">
            <summary>
            OpenIdConnect configuration manager for this instances
            </summary>
        </member>
        <member name="T:Microsoft.Bot.Connector.Mention">
            <summary>
            </summary>
        </member>
        <member name="M:Microsoft.Bot.Connector.Mention.#ctor">
            <summary>
            Initializes a new instance of the Entity class.
            </summary>
        </member>
        <member name="F:Microsoft.Bot.Connector.MicrosoftAppCredentials.MicrosoftAppIdKey">
            <summary>
            The key for Microsoft app Id.
            </summary>
        </member>
        <member name="F:Microsoft.Bot.Connector.MicrosoftAppCredentials.MicrosoftAppPasswordKey">
            <summary>
            The key for Microsoft app Password.
            </summary>
        </member>
        <member name="M:Microsoft.Bot.Connector.MicrosoftAppCredentials.TrustServiceUrl(System.String,System.DateTime)">
            <summary>
            Adds the host of service url to <see cref="T:Microsoft.Bot.Connector.MicrosoftAppCredentials"/> trusted hosts.
            </summary>
            <param name="serviceUrl">The service url</param>
            <param name="expirationTime">The expiration time after which this service url is not trusted anymore</param>
            <remarks>If expiration time is not provided, the expiration time will DateTime.UtcNow.AddDays(1).</remarks>
        </member>
        <member name="M:Microsoft.Bot.Connector.MicrosoftAppCredentials.IsTrustedServiceUrl(System.String)">
            <summary>
            Checks if the service url is for a trusted host or not.
            </summary>
            <param name="serviceUrl">The service url</param>
            <returns>True if the host of the service url is trusted; False otherwise.</returns>
        </member>
        <member name="M:Microsoft.Bot.Connector.MicrosoftAppCredentials.ProcessHttpRequestAsync(System.Net.Http.HttpRequestMessage,System.Threading.CancellationToken)">
            <summary>
            Apply the credentials to the HTTP request.
            </summary>
            <param name="request">The HTTP request.</param><param name="cancellationToken">Cancellation token.</param>
        </member>
        <member name="T:Microsoft.Bot.Connector.BotState">
            <summary>
            BotState operations.
            </summary>
        </member>
        <member name="M:Microsoft.Bot.Connector.BotState.#ctor(Microsoft.Bot.Connector.StateClient)">
            <summary>
            Initializes a new instance of the BotState class.
            </summary>
            <param name='client'>
            Reference to the service client.
            </param>
        </member>
        <member name="P:Microsoft.Bot.Connector.BotState.Client">
            <summary>
            Gets a reference to the StateClient
            </summary>
        </member>
        <member name="M:Microsoft.Bot.Connector.BotState.GetUserDataWithHttpMessagesAsync(System.String,System.String,System.Collections.Generic.Dictionary{System.String,System.Collections.Generic.List{System.String}},System.Threading.CancellationToken)">
            <summary>
            GetUserData
            </summary>
            Get a bots data for the user across all conversations
            <param name='channelId'>
            channelId
            </param>
            <param name='userId'>
            id for the user on the channel
            </param>
            <param name='customHeaders'>
            Headers that will be added to request.
            </param>
            <param name='cancellationToken'>
            The cancellation token.
            </param>
            <return>
            A response object containing the response body and response headers.
            </return>
        </member>
        <member name="M:Microsoft.Bot.Connector.BotState.SetUserDataWithHttpMessagesAsync(System.String,System.String,Microsoft.Bot.Connector.BotData,System.Collections.Generic.Dictionary{System.String,System.Collections.Generic.List{System.String}},System.Threading.CancellationToken)">
            <summary>
            SetUserData
            </summary>
            Update the bot's data for a user
            <param name='channelId'>
            channelId
            </param>
            <param name='userId'>
            id for the user on the channel
            </param>
            <param name='botData'>
            the new botdata
            </param>
            <param name='customHeaders'>
            Headers that will be added to request.
            </param>
            <param name='cancellationToken'>
            The cancellation token.
            </param>
            <return>
            A response object containing the response body and response headers.
            </return>
        </member>
        <member name="M:Microsoft.Bot.Connector.BotState.DeleteStateForUserWithHttpMessagesAsync(System.String,System.String,System.Collections.Generic.Dictionary{System.String,System.Collections.Generic.List{System.String}},System.Threading.CancellationToken)">
            <summary>
            DeleteStateForUser
            </summary>
            Delete all data for a user in a channel (UserData and
            PrivateConversationData)
            <param name='channelId'>
            channelId
            </param>
            <param name='userId'>
            id for the user on the channel
            </param>
            <param name='customHeaders'>
            Headers that will be added to request.
            </param>
            <param name='cancellationToken'>
            The cancellation token.
            </param>
            <return>
            A response object containing the response body and response headers.
            </return>
        </member>
        <member name="M:Microsoft.Bot.Connector.BotState.GetConversationDataWithHttpMessagesAsync(System.String,System.String,System.Collections.Generic.Dictionary{System.String,System.Collections.Generic.List{System.String}},System.Threading.CancellationToken)">
            <summary>
            GetConversationData
            </summary>
            get the bots data for all users in a conversation
            <param name='channelId'>
            the channelId
            </param>
            <param name='conversationId'>
            The id for the conversation on the channel
            </param>
            <param name='customHeaders'>
            Headers that will be added to request.
            </param>
            <param name='cancellationToken'>
            The cancellation token.
            </param>
            <return>
            A response object containing the response body and response headers.
            </return>
        </member>
        <member name="M:Microsoft.Bot.Connector.BotState.SetConversationDataWithHttpMessagesAsync(System.String,System.String,Microsoft.Bot.Connector.BotData,System.Collections.Generic.Dictionary{System.String,System.Collections.Generic.List{System.String}},System.Threading.CancellationToken)">
            <summary>
            SetConversationData
            </summary>
            Update the bot's data for all users in a conversation
            <param name='channelId'>
            channelId
            </param>
            <param name='conversationId'>
            The id for the conversation on the channel
            </param>
            <param name='botData'>
            the new botdata
            </param>
            <param name='customHeaders'>
            Headers that will be added to request.
            </param>
            <param name='cancellationToken'>
            The cancellation token.
            </param>
            <return>
            A response object containing the response body and response headers.
            </return>
        </member>
        <member name="M:Microsoft.Bot.Connector.BotState.GetPrivateConversationDataWithHttpMessagesAsync(System.String,System.String,System.String,System.Collections.Generic.Dictionary{System.String,System.Collections.Generic.List{System.String}},System.Threading.CancellationToken)">
            <summary>
            GetPrivateConversationData
            </summary>
            get bot's data for a single user in a conversation
            <param name='channelId'>
            channelId
            </param>
            <param name='conversationId'>
            The id for the conversation on the channel
            </param>
            <param name='userId'>
            id for the user on the channel
            </param>
            <param name='customHeaders'>
            Headers that will be added to request.
            </param>
            <param name='cancellationToken'>
            The cancellation token.
            </param>
            <return>
            A response object containing the response body and response headers.
            </return>
        </member>
        <member name="M:Microsoft.Bot.Connector.BotState.SetPrivateConversationDataWithHttpMessagesAsync(System.String,System.String,System.String,Microsoft.Bot.Connector.BotData,System.Collections.Generic.Dictionary{System.String,System.Collections.Generic.List{System.String}},System.Threading.CancellationToken)">
            <summary>
            SetPrivateConversationData
            </summary>
            Update the bot's data for a single user in a conversation
            <param name='channelId'>
            channelId
            </param>
            <param name='conversationId'>
            The id for the conversation on the channel
            </param>
            <param name='userId'>
            id for the user on the channel
            </param>
            <param name='botData'>
            the new botdata
            </param>
            <param name='customHeaders'>
            Headers that will be added to request.
            </param>
            <param name='cancellationToken'>
            The cancellation token.
            </param>
            <return>
            A response object containing the response body and response headers.
            </return>
        </member>
        <member name="T:Microsoft.Bot.Connector.BotStateExtensions">
            <summary>
            Extension methods for BotState.
            </summary>
        </member>
        <member name="M:Microsoft.Bot.Connector.BotStateExtensions.GetUserData(Microsoft.Bot.Connector.IBotState,System.String,System.String)">
            <summary>
            GetUserData
            </summary>
            Get a bots data for the user across all conversations
            <param name='operations'>
            The operations group for this extension method.
            </param>
            <param name='channelId'>
            channelId
            </param>
            <param name='userId'>
            id for the user on the channel
            </param>
        </member>
        <member name="M:Microsoft.Bot.Connector.BotStateExtensions.GetUserDataAsync(Microsoft.Bot.Connector.IBotState,System.String,System.String,System.Threading.CancellationToken)">
            <summary>
            GetUserData
            </summary>
            Get a bots data for the user across all conversations
            <param name='operations'>
            The operations group for this extension method.
            </param>
            <param name='channelId'>
            channelId
            </param>
            <param name='userId'>
            id for the user on the channel
            </param>
            <param name='cancellationToken'>
            The cancellation token.
            </param>
        </member>
        <member name="M:Microsoft.Bot.Connector.BotStateExtensions.SetUserData(Microsoft.Bot.Connector.IBotState,System.String,System.String,Microsoft.Bot.Connector.BotData)">
            <summary>
            SetUserData
            </summary>
            Update the bot's data for a user
            <param name='operations'>
            The operations group for this extension method.
            </param>
            <param name='channelId'>
            channelId
            </param>
            <param name='userId'>
            id for the user on the channel
            </param>
            <param name='botData'>
            the new botdata
            </param>
        </member>
        <member name="M:Microsoft.Bot.Connector.BotStateExtensions.SetUserDataAsync(Microsoft.Bot.Connector.IBotState,System.String,System.String,Microsoft.Bot.Connector.BotData,System.Threading.CancellationToken)">
            <summary>
            SetUserData
            </summary>
            Update the bot's data for a user
            <param name='operations'>
            The operations group for this extension method.
            </param>
            <param name='channelId'>
            channelId
            </param>
            <param name='userId'>
            id for the user on the channel
            </param>
            <param name='botData'>
            the new botdata
            </param>
            <param name='cancellationToken'>
            The cancellation token.
            </param>
        </member>
        <member name="M:Microsoft.Bot.Connector.BotStateExtensions.DeleteStateForUser(Microsoft.Bot.Connector.IBotState,System.String,System.String)">
            <summary>
            DeleteStateForUser
            </summary>
            Delete all data for a user in a channel (UserData and
            PrivateConversationData)
            <param name='operations'>
            The operations group for this extension method.
            </param>
            <param name='channelId'>
            channelId
            </param>
            <param name='userId'>
            id for the user on the channel
            </param>
        </member>
        <member name="M:Microsoft.Bot.Connector.BotStateExtensions.DeleteStateForUserAsync(Microsoft.Bot.Connector.IBotState,System.String,System.String,System.Threading.CancellationToken)">
            <summary>
            DeleteStateForUser
            </summary>
            Delete all data for a user in a channel (UserData and
            PrivateConversationData)
            <param name='operations'>
            The operations group for this extension method.
            </param>
            <param name='channelId'>
            channelId
            </param>
            <param name='userId'>
            id for the user on the channel
            </param>
            <param name='cancellationToken'>
            The cancellation token.
            </param>
        </member>
        <member name="M:Microsoft.Bot.Connector.BotStateExtensions.GetConversationData(Microsoft.Bot.Connector.IBotState,System.String,System.String)">
            <summary>
            GetConversationData
            </summary>
            get the bots data for all users in a conversation
            <param name='operations'>
            The operations group for this extension method.
            </param>
            <param name='channelId'>
            the channelId
            </param>
            <param name='conversationId'>
            The id for the conversation on the channel
            </param>
        </member>
        <member name="M:Microsoft.Bot.Connector.BotStateExtensions.GetConversationDataAsync(Microsoft.Bot.Connector.IBotState,System.String,System.String,System.Threading.CancellationToken)">
            <summary>
            GetConversationData
            </summary>
            get the bots data for all users in a conversation
            <param name='operations'>
            The operations group for this extension method.
            </param>
            <param name='channelId'>
            the channelId
            </param>
            <param name='conversationId'>
            The id for the conversation on the channel
            </param>
            <param name='cancellationToken'>
            The cancellation token.
            </param>
        </member>
        <member name="M:Microsoft.Bot.Connector.BotStateExtensions.SetConversationData(Microsoft.Bot.Connector.IBotState,System.String,System.String,Microsoft.Bot.Connector.BotData)">
            <summary>
            SetConversationData
            </summary>
            Update the bot's data for all users in a conversation
            <param name='operations'>
            The operations group for this extension method.
            </param>
            <param name='channelId'>
            channelId
            </param>
            <param name='conversationId'>
            The id for the conversation on the channel
            </param>
            <param name='botData'>
            the new botdata
            </param>
        </member>
        <member name="M:Microsoft.Bot.Connector.BotStateExtensions.SetConversationDataAsync(Microsoft.Bot.Connector.IBotState,System.String,System.String,Microsoft.Bot.Connector.BotData,System.Threading.CancellationToken)">
            <summary>
            SetConversationData
            </summary>
            Update the bot's data for all users in a conversation
            <param name='operations'>
            The operations group for this extension method.
            </param>
            <param name='channelId'>
            channelId
            </param>
            <param name='conversationId'>
            The id for the conversation on the channel
            </param>
            <param name='botData'>
            the new botdata
            </param>
            <param name='cancellationToken'>
            The cancellation token.
            </param>
        </member>
        <member name="M:Microsoft.Bot.Connector.BotStateExtensions.GetPrivateConversationData(Microsoft.Bot.Connector.IBotState,System.String,System.String,System.String)">
            <summary>
            GetPrivateConversationData
            </summary>
            get bot's data for a single user in a conversation
            <param name='operations'>
            The operations group for this extension method.
            </param>
            <param name='channelId'>
            channelId
            </param>
            <param name='conversationId'>
            The id for the conversation on the channel
            </param>
            <param name='userId'>
            id for the user on the channel
            </param>
        </member>
        <member name="M:Microsoft.Bot.Connector.BotStateExtensions.GetPrivateConversationDataAsync(Microsoft.Bot.Connector.IBotState,System.String,System.String,System.String,System.Threading.CancellationToken)">
            <summary>
            GetPrivateConversationData
            </summary>
            get bot's data for a single user in a conversation
            <param name='operations'>
            The operations group for this extension method.
            </param>
            <param name='channelId'>
            channelId
            </param>
            <param name='conversationId'>
            The id for the conversation on the channel
            </param>
            <param name='userId'>
            id for the user on the channel
            </param>
            <param name='cancellationToken'>
            The cancellation token.
            </param>
        </member>
        <member name="M:Microsoft.Bot.Connector.BotStateExtensions.SetPrivateConversationData(Microsoft.Bot.Connector.IBotState,System.String,System.String,System.String,Microsoft.Bot.Connector.BotData)">
            <summary>
            SetPrivateConversationData
            </summary>
            Update the bot's data for a single user in a conversation
            <param name='operations'>
            The operations group for this extension method.
            </param>
            <param name='channelId'>
            channelId
            </param>
            <param name='conversationId'>
            The id for the conversation on the channel
            </param>
            <param name='userId'>
            id for the user on the channel
            </param>
            <param name='botData'>
            the new botdata
            </param>
        </member>
        <member name="M:Microsoft.Bot.Connector.BotStateExtensions.SetPrivateConversationDataAsync(Microsoft.Bot.Connector.IBotState,System.String,System.String,System.String,Microsoft.Bot.Connector.BotData,System.Threading.CancellationToken)">
            <summary>
            SetPrivateConversationData
            </summary>
            Update the bot's data for a single user in a conversation
            <param name='operations'>
            The operations group for this extension method.
            </param>
            <param name='channelId'>
            channelId
            </param>
            <param name='conversationId'>
            The id for the conversation on the channel
            </param>
            <param name='userId'>
            id for the user on the channel
            </param>
            <param name='botData'>
            the new botdata
            </param>
            <param name='cancellationToken'>
            The cancellation token.
            </param>
        </member>
        <member name="T:Microsoft.Bot.Connector.IBotState">
            <summary>
            BotState operations.
            </summary>
        </member>
        <member name="M:Microsoft.Bot.Connector.IBotState.GetUserDataWithHttpMessagesAsync(System.String,System.String,System.Collections.Generic.Dictionary{System.String,System.Collections.Generic.List{System.String}},System.Threading.CancellationToken)">
            <summary>
            GetUserData
            </summary>
            Get a bots data for the user across all conversations
            <param name='channelId'>
            channelId
            </param>
            <param name='userId'>
            id for the user on the channel
            </param>
            <param name='customHeaders'>
            The headers that will be added to request.
            </param>
            <param name='cancellationToken'>
            The cancellation token.
            </param>
        </member>
        <member name="M:Microsoft.Bot.Connector.IBotState.SetUserDataWithHttpMessagesAsync(System.String,System.String,Microsoft.Bot.Connector.BotData,System.Collections.Generic.Dictionary{System.String,System.Collections.Generic.List{System.String}},System.Threading.CancellationToken)">
            <summary>
            SetUserData
            </summary>
            Update the bot's data for a user
            <param name='channelId'>
            channelId
            </param>
            <param name='userId'>
            id for the user on the channel
            </param>
            <param name='botData'>
            the new botdata
            </param>
            <param name='customHeaders'>
            The headers that will be added to request.
            </param>
            <param name='cancellationToken'>
            The cancellation token.
            </param>
        </member>
        <member name="M:Microsoft.Bot.Connector.IBotState.DeleteStateForUserWithHttpMessagesAsync(System.String,System.String,System.Collections.Generic.Dictionary{System.String,System.Collections.Generic.List{System.String}},System.Threading.CancellationToken)">
            <summary>
            DeleteStateForUser
            </summary>
            Delete all data for a user in a channel (UserData and
            PrivateConversationData)
            <param name='channelId'>
            channelId
            </param>
            <param name='userId'>
            id for the user on the channel
            </param>
            <param name='customHeaders'>
            The headers that will be added to request.
            </param>
            <param name='cancellationToken'>
            The cancellation token.
            </param>
        </member>
        <member name="M:Microsoft.Bot.Connector.IBotState.GetConversationDataWithHttpMessagesAsync(System.String,System.String,System.Collections.Generic.Dictionary{System.String,System.Collections.Generic.List{System.String}},System.Threading.CancellationToken)">
            <summary>
            GetConversationData
            </summary>
            get the bots data for all users in a conversation
            <param name='channelId'>
            the channelId
            </param>
            <param name='conversationId'>
            The id for the conversation on the channel
            </param>
            <param name='customHeaders'>
            The headers that will be added to request.
            </param>
            <param name='cancellationToken'>
            The cancellation token.
            </param>
        </member>
        <member name="M:Microsoft.Bot.Connector.IBotState.SetConversationDataWithHttpMessagesAsync(System.String,System.String,Microsoft.Bot.Connector.BotData,System.Collections.Generic.Dictionary{System.String,System.Collections.Generic.List{System.String}},System.Threading.CancellationToken)">
            <summary>
            SetConversationData
            </summary>
            Update the bot's data for all users in a conversation
            <param name='channelId'>
            channelId
            </param>
            <param name='conversationId'>
            The id for the conversation on the channel
            </param>
            <param name='botData'>
            the new botdata
            </param>
            <param name='customHeaders'>
            The headers that will be added to request.
            </param>
            <param name='cancellationToken'>
            The cancellation token.
            </param>
        </member>
        <member name="M:Microsoft.Bot.Connector.IBotState.GetPrivateConversationDataWithHttpMessagesAsync(System.String,System.String,System.String,System.Collections.Generic.Dictionary{System.String,System.Collections.Generic.List{System.String}},System.Threading.CancellationToken)">
            <summary>
            GetPrivateConversationData
            </summary>
            get bot's data for a single user in a conversation
            <param name='channelId'>
            channelId
            </param>
            <param name='conversationId'>
            The id for the conversation on the channel
            </param>
            <param name='userId'>
            id for the user on the channel
            </param>
            <param name='customHeaders'>
            The headers that will be added to request.
            </param>
            <param name='cancellationToken'>
            The cancellation token.
            </param>
        </member>
        <member name="M:Microsoft.Bot.Connector.IBotState.SetPrivateConversationDataWithHttpMessagesAsync(System.String,System.String,System.String,Microsoft.Bot.Connector.BotData,System.Collections.Generic.Dictionary{System.String,System.Collections.Generic.List{System.String}},System.Threading.CancellationToken)">
            <summary>
            SetPrivateConversationData
            </summary>
            Update the bot's data for a single user in a conversation
            <param name='channelId'>
            channelId
            </param>
            <param name='conversationId'>
            The id for the conversation on the channel
            </param>
            <param name='userId'>
            id for the user on the channel
            </param>
            <param name='botData'>
            the new botdata
            </param>
            <param name='customHeaders'>
            The headers that will be added to request.
            </param>
            <param name='cancellationToken'>
            The cancellation token.
            </param>
        </member>
        <member name="T:Microsoft.Bot.Connector.IStateClient">
            <summary>
            The Bot State REST API allows your bot to store and retrieve state
            associated with conversations conducted through
            the [Bot Connector REST API](/en-us/restapi/connector). The Bot State
            REST API uses REST and HTTPS to send and receive
            encoded content that your bot controls.
            
            Client libraries for this REST API are available. See below for a
            list.
            
            Your bot may store data for a user, a conversation, or a single user
            within a conversation (called "private" data).
            Each payload may be up to 32 kilobytes in size. The data may be
            removed by the bot or upon a user's request, e.g.
            if the user requests the channel to inform the bot (and therefore, the
            Bot Framework) to delete the user's data.
            
            The Bot State REST API is only useful in conjunction with the Bot
            Connector REST API.
            
            Authentication for both the Bot State and Bot Connector REST APIs is
            accomplished with JWT Bearer tokens, and is
            described in detail in the [Connector
            Authentication](/en-us/restapi/authentication) document.
            
            # Client Libraries for the Bot State REST API
            
            * [Bot Builder for C#](/en-us/csharp/builder/sdkreference/)
            * [Bot Builder for Node.js](/en-us/node/builder/overview/)
            * Generate your own from the [State API Swagger
            file](https://raw.githubusercontent.com/Microsoft/BotBuilder/master/CSharp/Library/Microsoft.Bot.Connector.Shared/Swagger/StateAPI.json)
            
            © 2016 Microsoft
            </summary>
        </member>
        <member name="P:Microsoft.Bot.Connector.IStateClient.BaseUri">
            <summary>
            The base URI of the service.
            </summary>
        </member>
        <member name="P:Microsoft.Bot.Connector.IStateClient.SerializationSettings">
            <summary>
            Gets or sets json serialization settings.
            </summary>
        </member>
        <member name="P:Microsoft.Bot.Connector.IStateClient.DeserializationSettings">
            <summary>
            Gets or sets json deserialization settings.
            </summary>
        </member>
        <member name="P:Microsoft.Bot.Connector.IStateClient.Credentials">
            <summary>
            Subscription credentials which uniquely identify client
            subscription.
            </summary>
        </member>
        <member name="P:Microsoft.Bot.Connector.IStateClient.BotState">
            <summary>
            Gets the IBotState.
            </summary>
        </member>
        <member name="M:Microsoft.Bot.Connector.APIResponse.#ctor">
            <summary>
            Initializes a new instance of the APIResponse class.
            </summary>
        </member>
        <member name="M:Microsoft.Bot.Connector.APIResponse.#ctor(System.String)">
            <summary>
            Initializes a new instance of the APIResponse class.
            </summary>
        </member>
        <member name="P:Microsoft.Bot.Connector.APIResponse.Message">
            <summary>
            </summary>
        </member>
        <member name="T:Microsoft.Bot.Connector.StateClient">
            <summary>
            The Bot State REST API allows your bot to store and retrieve state
            associated with conversations conducted through
            the [Bot Connector REST API](/en-us/restapi/connector). The Bot State
            REST API uses REST and HTTPS to send and receive
            encoded content that your bot controls.
            
            Client libraries for this REST API are available. See below for a
            list.
            
            Your bot may store data for a user, a conversation, or a single user
            within a conversation (called "private" data).
            Each payload may be up to 32 kilobytes in size. The data may be
            removed by the bot or upon a user's request, e.g.
            if the user requests the channel to inform the bot (and therefore, the
            Bot Framework) to delete the user's data.
            
            The Bot State REST API is only useful in conjunction with the Bot
            Connector REST API.
            
            Authentication for both the Bot State and Bot Connector REST APIs is
            accomplished with JWT Bearer tokens, and is
            described in detail in the [Connector
            Authentication](/en-us/restapi/authentication) document.
            
            # Client Libraries for the Bot State REST API
            
            * [Bot Builder for C#](/en-us/csharp/builder/sdkreference/)
            * [Bot Builder for Node.js](/en-us/node/builder/overview/)
            * Generate your own from the [State API Swagger
            file](https://raw.githubusercontent.com/Microsoft/BotBuilder/master/CSharp/Library/Microsoft.Bot.Connector.Shared/Swagger/StateAPI.json)
            
            © 2016 Microsoft
            </summary>
        </member>
        <member name="P:Microsoft.Bot.Connector.StateClient.BaseUri">
            <summary>
            The base URI of the service.
            </summary>
        </member>
        <member name="P:Microsoft.Bot.Connector.StateClient.SerializationSettings">
            <summary>
            Gets or sets json serialization settings.
            </summary>
        </member>
        <member name="P:Microsoft.Bot.Connector.StateClient.DeserializationSettings">
            <summary>
            Gets or sets json deserialization settings.
            </summary>
        </member>
        <member name="P:Microsoft.Bot.Connector.StateClient.Credentials">
            <summary>
            Subscription credentials which uniquely identify client subscription.
            </summary>
        </member>
        <member name="P:Microsoft.Bot.Connector.StateClient.BotState">
            <summary>
            Gets the IBotState.
            </summary>
        </member>
        <member name="M:Microsoft.Bot.Connector.StateClient.#ctor(System.Net.Http.DelegatingHandler[])">
            <summary>
            Initializes a new instance of the StateClient class.
            </summary>
            <param name='handlers'>
            Optional. The delegating handlers to add to the http client pipeline.
            </param>
        </member>
        <member name="M:Microsoft.Bot.Connector.StateClient.#ctor(System.Net.Http.HttpClientHandler,System.Net.Http.DelegatingHandler[])">
            <summary>
            Initializes a new instance of the StateClient class.
            </summary>
            <param name='rootHandler'>
            Optional. The http client handler used to handle http transport.
            </param>
            <param name='handlers'>
            Optional. The delegating handlers to add to the http client pipeline.
            </param>
        </member>
        <member name="M:Microsoft.Bot.Connector.StateClient.#ctor(System.Uri,System.Net.Http.DelegatingHandler[])">
            <summary>
            Initializes a new instance of the StateClient class.
            </summary>
            <param name='baseUri'>
            Optional. The base URI of the service.
            </param>
            <param name='handlers'>
            Optional. The delegating handlers to add to the http client pipeline.
            </param>
        </member>
        <member name="M:Microsoft.Bot.Connector.StateClient.#ctor(System.Uri,System.Net.Http.HttpClientHandler,System.Net.Http.DelegatingHandler[])">
            <summary>
            Initializes a new instance of the StateClient class.
            </summary>
            <param name='baseUri'>
            Optional. The base URI of the service.
            </param>
            <param name='rootHandler'>
            Optional. The http client handler used to handle http transport.
            </param>
            <param name='handlers'>
            Optional. The delegating handlers to add to the http client pipeline.
            </param>
        </member>
        <member name="M:Microsoft.Bot.Connector.StateClient.#ctor(Microsoft.Rest.ServiceClientCredentials,System.Net.Http.DelegatingHandler[])">
            <summary>
            Initializes a new instance of the StateClient class.
            </summary>
            <param name='credentials'>
            Required. Subscription credentials which uniquely identify client subscription.
            </param>
            <param name='handlers'>
            Optional. The delegating handlers to add to the http client pipeline.
            </param>
        </member>
        <member name="M:Microsoft.Bot.Connector.StateClient.#ctor(Microsoft.Rest.ServiceClientCredentials,System.Net.Http.HttpClientHandler,System.Net.Http.DelegatingHandler[])">
            <summary>
            Initializes a new instance of the StateClient class.
            </summary>
            <param name='credentials'>
            Required. Subscription credentials which uniquely identify client subscription.
            </param>
            <param name='rootHandler'>
            Optional. The http client handler used to handle http transport.
            </param>
            <param name='handlers'>
            Optional. The delegating handlers to add to the http client pipeline.
            </param>
        </member>
        <member name="M:Microsoft.Bot.Connector.StateClient.#ctor(System.Uri,Microsoft.Rest.ServiceClientCredentials,System.Net.Http.DelegatingHandler[])">
            <summary>
            Initializes a new instance of the StateClient class.
            </summary>
            <param name='baseUri'>
            Optional. The base URI of the service.
            </param>
            <param name='credentials'>
            Required. Subscription credentials which uniquely identify client subscription.
            </param>
            <param name='handlers'>
            Optional. The delegating handlers to add to the http client pipeline.
            </param>
        </member>
        <member name="M:Microsoft.Bot.Connector.StateClient.#ctor(System.Uri,Microsoft.Rest.ServiceClientCredentials,System.Net.Http.HttpClientHandler,System.Net.Http.DelegatingHandler[])">
            <summary>
            Initializes a new instance of the StateClient class.
            </summary>
            <param name='baseUri'>
            Optional. The base URI of the service.
            </param>
            <param name='credentials'>
            Required. Subscription credentials which uniquely identify client subscription.
            </param>
            <param name='rootHandler'>
            Optional. The http client handler used to handle http transport.
            </param>
            <param name='handlers'>
            Optional. The delegating handlers to add to the http client pipeline.
            </param>
        </member>
        <member name="M:Microsoft.Bot.Connector.StateClient.Initialize">
            <summary>
            Initializes client properties.
            </summary>
        </member>
        <member name="M:Microsoft.Bot.Connector.StateClient.#ctor(System.Uri,System.String,System.String,System.Net.Http.DelegatingHandler[])">
            <summary>
            Create a new instance of the StateClient class
            </summary>
            <param name="baseUri">Base URI for the State service</param>
            <param name="microsoftAppId">Optional. Your Microsoft app id. If null, this setting is read from settings["MicrosoftAppId"]</param>
            <param name="microsoftAppPassword">Optional. Your Microsoft app password. If null, this setting is read from settings["MicrosoftAppPassword"]</param>
            <param name="handlers">Optional. The delegating handlers to add to the http client pipeline.</param>
        </member>
        <member name="M:Microsoft.Bot.Connector.StateClient.#ctor(System.Uri,Microsoft.Bot.Connector.MicrosoftAppCredentials,System.Boolean,System.Net.Http.DelegatingHandler[])">
            <summary>
            Create a new instance of the StateClient class
            </summary>
            <param name="baseUri">Base URI for the State service</param>
            <param name="credentials">Credentials for the Connector service</param>
            <param name="addJwtTokenRefresher">True, if JwtTokenRefresher should be included; False otherwise.</param>
            <param name="handlers">Optional. The delegating handlers to add to the http client pipeline.</param>
        </member>
        <member name="M:Microsoft.Bot.Connector.StateClient.#ctor(Microsoft.Bot.Connector.MicrosoftAppCredentials,System.Boolean,System.Net.Http.DelegatingHandler[])">
            <summary>
            Create a new instance of the StateClient class
            </summary>
            <remarks> This constructor will use https://state.botframework.com as the baseUri</remarks>
            <param name="credentials">Credentials for the Connector service</param>
            <param name="addJwtTokenRefresher">True, if JwtTokenRefresher should be included; False otherwise.</param>
            <param name="handlers">Optional. The delegating handlers to add to the http client pipeline.</param>
        </member>
        <member name="F:Microsoft.Bot.Connector.TextFormatTypes.Markdown">
            <summary>
            Default- interpret text fields as markdown
            </summary>
        </member>
        <member name="F:Microsoft.Bot.Connector.TextFormatTypes.Plain">
            <summary>
            Plain text (do not interpret as anything)
            </summary>
        </member>
        <member name="F:Microsoft.Bot.Connector.TextFormatTypes.Xml">
            <summary>
            B, I, S, U, A NOTE: Only supported on Skype for now
            </summary>
        </member>
        <member name="T:Microsoft.Bot.Schema.InputHints">
            <summary>
            Indicates whether the bot is accepting, expecting, or ignoring input
            </summary>
        </member>
        <member name="F:Microsoft.Bot.Schema.InputHints.AcceptingInput">
            <summary> 
            The sender is passively ready for input but is not waiting on a response.
            </summary> 
        </member>
        <member name="F:Microsoft.Bot.Schema.InputHints.IgnoringInput">
            <summary>
            The sender is ignoring input. Bots may send this hint if they are actively processing a request and will ignore input
            from users until the request is complete.
            </summary> 
        </member>
        <member name="F:Microsoft.Bot.Schema.InputHints.ExpectingInput">
            <summary>
            The sender is actively expecting a response from the user.
            </summary> 
        </member>
    </members>
</doc><|MERGE_RESOLUTION|>--- conflicted
+++ resolved
@@ -231,11 +231,7 @@
             Initializes a new instance of the Activity class.
             </summary>
         </member>
-<<<<<<< HEAD
         <member name="M:Microsoft.Bot.Connector.Activity.#ctor(System.String,System.String,System.Nullable{System.DateTime},System.Nullable{System.DateTime},System.String,System.String,Microsoft.Bot.Connector.ChannelAccount,Microsoft.Bot.Connector.ConversationAccount,Microsoft.Bot.Connector.ChannelAccount,System.String,System.String,System.Collections.Generic.IList{Microsoft.Bot.Connector.ChannelAccount},System.Collections.Generic.IList{Microsoft.Bot.Connector.ChannelAccount},System.String,System.Nullable{System.Boolean},System.String,System.String,System.String,System.String,System.String,Microsoft.Bot.Connector.SuggestedActions,System.Collections.Generic.IList{Microsoft.Bot.Connector.Attachment},System.Collections.Generic.IList{Microsoft.Bot.Connector.Entity},System.Object,System.String,System.String,System.Object,System.String,Microsoft.Bot.Connector.ConversationReference,System.String)">
-=======
-        <member name="M:Microsoft.Bot.Connector.Activity.#ctor(System.String,System.String,System.Nullable{System.DateTime},System.Nullable{System.DateTime},System.String,System.String,Microsoft.Bot.Connector.ChannelAccount,Microsoft.Bot.Connector.ConversationAccount,Microsoft.Bot.Connector.ChannelAccount,System.String,System.String,System.Collections.Generic.IList{Microsoft.Bot.Connector.ChannelAccount},System.Collections.Generic.IList{Microsoft.Bot.Connector.ChannelAccount},System.String,System.Nullable{System.Boolean},System.String,System.String,System.String,System.Collections.Generic.IList{Microsoft.Bot.Connector.CardAction},System.Collections.Generic.IList{Microsoft.Bot.Connector.Attachment},System.Collections.Generic.IList{Microsoft.Bot.Connector.Entity},System.Object,System.String,System.String,System.Object,System.String,Microsoft.Bot.Connector.ConversationReference)">
->>>>>>> 4b3ea78e
             <summary>
             Initializes a new instance of the Activity class.
             </summary>
@@ -3549,6 +3545,27 @@
             Value provided with CardAction
             </summary>
         </member>
+        <member name="T:Microsoft.Bot.Connector.InputHints">
+            <summary>
+            Indicates whether the bot is accepting, expecting, or ignoring input
+            </summary>
+        </member>
+        <member name="F:Microsoft.Bot.Connector.InputHints.AcceptingInput">
+            <summary> 
+            The sender is passively ready for input but is not waiting on a response.
+            </summary> 
+        </member>
+        <member name="F:Microsoft.Bot.Connector.InputHints.IgnoringInput">
+            <summary>
+            The sender is ignoring input. Bots may send this hint if they are actively processing a request and will ignore input
+            from users until the request is complete.
+            </summary> 
+        </member>
+        <member name="F:Microsoft.Bot.Connector.InputHints.ExpectingInput">
+            <summary>
+            The sender is actively expecting a response from the user.
+            </summary> 
+        </member>
         <member name="T:Microsoft.Bot.Connector.ITypingActivity">
             <summary>
             The From address is typing
@@ -4524,26 +4541,5 @@
             B, I, S, U, A NOTE: Only supported on Skype for now
             </summary>
         </member>
-        <member name="T:Microsoft.Bot.Schema.InputHints">
-            <summary>
-            Indicates whether the bot is accepting, expecting, or ignoring input
-            </summary>
-        </member>
-        <member name="F:Microsoft.Bot.Schema.InputHints.AcceptingInput">
-            <summary> 
-            The sender is passively ready for input but is not waiting on a response.
-            </summary> 
-        </member>
-        <member name="F:Microsoft.Bot.Schema.InputHints.IgnoringInput">
-            <summary>
-            The sender is ignoring input. Bots may send this hint if they are actively processing a request and will ignore input
-            from users until the request is complete.
-            </summary> 
-        </member>
-        <member name="F:Microsoft.Bot.Schema.InputHints.ExpectingInput">
-            <summary>
-            The sender is actively expecting a response from the user.
-            </summary> 
-        </member>
     </members>
 </doc>