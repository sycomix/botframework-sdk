--- conflicted
+++ resolved
@@ -1,4 +1,3 @@
-<<<<<<< HEAD
 {
   "swagger": "2.0",
   "info": {
@@ -1316,1004 +1315,4 @@
       }
     }
   }
-=======
-﻿{
-  "swagger": "2.0",
-  "info": {
-    "version": "v3",
-    "title": "Microsoft Bot Connector API - v3.0",
-    "description": "﻿The Bot Connector REST API allows your bot to send and receive messages to channels configured in the\r\n[Bot Framework Developer Portal](https://dev.botframework.com). The Connector service uses industry-standard REST\r\nand JSON over HTTPS.\r\n\r\nClient libraries for this REST API are available. See below for a list.\r\n\r\nMany bots will use both the Bot Connector REST API and the associated [Bot State REST API](/en-us/restapi/state). The\r\nBot State REST API allows a bot to store and retrieve state associated with users and conversations.\r\n\r\nAuthentication for both the Bot Connector and Bot State REST APIs is accomplished with JWT Bearer tokens, and is\r\ndescribed in detail in the [Connector Authentication](/en-us/restapi/authentication) document.\r\n\r\n# Client Libraries for the Bot Connector REST API\r\n\r\n* [Bot Builder for C#](/en-us/csharp/builder/sdkreference/)\r\n* [Bot Builder for Node.js](/en-us/node/builder/overview/)\r\n* Generate your own from the [Connector API Swagger file](https://raw.githubusercontent.com/Microsoft/BotBuilder/master/CSharp/Library/Microsoft.Bot.Connector/Swagger/ConnectorAPI.json)\r\n\r\n© 2016 Microsoft",
-    "termsOfService": "https://www.microsoft.com/en-us/legal/intellectualproperty/copyright/default.aspx",
-    "contact": {
-      "name": "Bot Framework",
-      "url": "https://botframework.com",
-      "email": "botframework@microsoft.com"
-    },
-    "license": {
-      "name": "The MIT License (MIT)",
-      "url": "https://opensource.org/licenses/MIT"
-    }
-  },
-  "host": "api.botframework.com",
-  "schemes": [ "https" ],
-  "paths": {
-    "/v3/attachments/{attachmentId}": {
-      "get": {
-        "tags": [ "Attachments" ],
-        "summary": "GetAttachmentInfo",
-        "description": "Get AttachmentInfo structure describing the attachment views",
-        "operationId": "Attachments_GetAttachmentInfo",
-        "consumes": [ ],
-        "produces": [ "application/json", "text/json", "application/xml", "text/xml" ],
-        "parameters": [
-          {
-            "name": "attachmentId",
-            "in": "path",
-            "description": "attachment id",
-            "required": true,
-            "type": "string"
-          }
-        ],
-        "responses": {
-          "200": {
-            "description": "﻿An attachmentInfo object is returned which describes the:\r\n* type of the attachment\r\n* name of the attachment\r\n\r\n\r\nand an array of views:\r\n* Size - size of the object\r\n* ViewId - View Id which can be used to fetch a variation on the content (ex: original or thumbnail)",
-            "schema": { "$ref": "#/definitions/AttachmentInfo" }
-          },
-          "400": {
-            "description": "The request was malformed or otherwise incorrect. Inspect the message for a more detailed description.",
-            "schema": { "$ref": "#/definitions/APIResponse" }
-          },
-          "401": {
-            "description": "﻿The bot is not authorized to make this request. Please check your Microsoft App ID and Microsoft App Password.",
-            "schema": { "$ref": "#/definitions/APIResponse" }
-          },
-          "403": {
-            "description": "﻿The bot is not authorized to make this request. Please check your Microsoft App ID and Microsoft App Password.",
-            "schema": { "$ref": "#/definitions/APIResponse" }
-          },
-          "404": {
-            "description": "﻿The resource was not found.",
-            "schema": { "$ref": "#/definitions/APIResponse" }
-          },
-          "500": {
-            "description": "﻿An internal server has occurred. Inspect the message for a more detailed description.",
-            "schema": { "$ref": "#/definitions/APIResponse" }
-          },
-          "503": {
-            "description": "﻿The service you are trying to communciate with is unavailable.",
-            "schema": { "$ref": "#/definitions/APIResponse" }
-          }
-        },
-        "deprecated": false
-      }
-    },
-    "/v3/attachments/{attachmentId}/views/{viewId}": {
-      "get": {
-        "tags": [ "Attachments" ],
-        "summary": "GetAttachment",
-        "description": "Get the named view as binary content",
-        "operationId": "Attachments_GetAttachment",
-        "consumes": [ ],
-        "produces": [ "application/json", "text/json", "application/xml", "text/xml" ],
-        "parameters": [
-          {
-            "name": "attachmentId",
-            "in": "path",
-            "description": "attachment id",
-            "required": true,
-            "type": "string"
-          },
-          {
-            "name": "viewId",
-            "in": "path",
-            "description": "View id from attachmentInfo",
-            "required": true,
-            "type": "string"
-          }
-        ],
-        "responses": {
-          "200": {
-            "description": "﻿An array of bytes which represent the content.",
-            "schema": {
-              "format": "byte",
-              "type": "string"
-            }
-          },
-          "301": { "description": "﻿The Location header describes where the content is now." },
-          "302": { "description": "﻿The Location header describes where the content is now." },
-          "400": {
-            "description": "The request was malformed or otherwise incorrect. Inspect the message for a more detailed description.",
-            "schema": { "$ref": "#/definitions/APIResponse" }
-          },
-          "401": {
-            "description": "﻿The bot is not authorized to make this request. Please check your Microsoft App ID and Microsoft App Password.",
-            "schema": { "$ref": "#/definitions/APIResponse" }
-          },
-          "403": {
-            "description": "﻿The bot is not authorized to make this request. Please check your Microsoft App ID and Microsoft App Password.",
-            "schema": { "$ref": "#/definitions/APIResponse" }
-          },
-          "404": {
-            "description": "﻿The resource was not found.",
-            "schema": { "$ref": "#/definitions/APIResponse" }
-          },
-          "500": {
-            "description": "﻿An internal server has occurred. Inspect the message for a more detailed description.",
-            "schema": { "$ref": "#/definitions/APIResponse" }
-          },
-          "503": {
-            "description": "﻿The service you are trying to communciate with is unavailable.",
-            "schema": { "$ref": "#/definitions/APIResponse" }
-          }
-        },
-        "deprecated": false
-      }
-    },
-    "/v3/conversations/{conversationId}/activities/{activityId}": {
-      "post": {
-        "tags": [ "Conversations" ],
-        "operationId": "Conversations_ReplyToActivity",
-        "consumes": [ "application/json", "text/json", "application/xml", "text/xml", "application/x-www-form-urlencoded" ],
-        "produces": [ "application/json", "text/json", "application/xml", "text/xml" ],
-        "parameters": [
-          {
-            "name": "conversationId",
-            "in": "path",
-            "required": true,
-            "type": "string"
-          },
-          {
-            "name": "activityId",
-            "in": "path",
-            "required": true,
-            "type": "string"
-          },
-          {
-            "name": "activity",
-            "in": "body",
-            "required": true,
-            "schema": { "$ref": "#/definitions/Activity" }
-          }
-        ],
-        "responses": {
-          "200": { "description": "﻿The operation succeeded." },
-          "201": { "description": "" },
-          "202": { "description": "" },
-          "400": {
-            "description": "The request was malformed or otherwise incorrect. Inspect the message for a more detailed description.",
-            "schema": { "$ref": "#/definitions/APIResponse" }
-          },
-          "401": {
-            "description": "﻿The bot is not authorized to make this request. Please check your Microsoft App ID and Microsoft App Password.",
-            "schema": { "$ref": "#/definitions/APIResponse" }
-          },
-          "403": {
-            "description": "﻿The bot is not authorized to make this request. Please check your Microsoft App ID and Microsoft App Password.",
-            "schema": { "$ref": "#/definitions/APIResponse" }
-          },
-          "404": {
-            "description": "﻿The resource was not found.",
-            "schema": { "$ref": "#/definitions/APIResponse" }
-          },
-          "500": {
-            "description": "﻿An internal server has occurred. Inspect the message for a more detailed description.",
-            "schema": { "$ref": "#/definitions/APIResponse" }
-          },
-          "503": {
-            "description": "﻿The service you are trying to communciate with is unavailable.",
-            "schema": { "$ref": "#/definitions/APIResponse" }
-          }
-        },
-        "deprecated": false
-      }
-    },
-    "/v3/conversations": {
-      "post": {
-        "tags": [ "Conversations" ],
-        "summary": "CreateConversation",
-        "description": "Create a new Conversation.\r\n\r\nPOST to this method with a\r\n* Bot being the bot creating the conversation\r\n* IsGroup set to true if this is not a direct message (default is false)\r\n* Members array contining the members you want to have be in the conversation.\r\n\r\nThe return value is a ResourceResponse which contains a conversation id which is suitable for use\r\nin the message payload and REST API uris.\r\n\r\nMost channels only support the semantics of bots initiating a direct message conversation.  An example of how to do that would be:\r\n\r\n```\r\nvar resource = await connector.conversations.CreateConversation(new ConversationParameters(){ Bot = bot, members = new ChannelAccount[] { new ChannelAccount(\"user1\") } );\r\nawait connect.Conversations.SendToConversationAsync(resource.Id, new Activity() ... ) ;\r\n\r\n```",
-        "operationId": "Conversations_CreateConversation",
-        "consumes": [ "application/json", "text/json", "application/xml", "text/xml", "application/x-www-form-urlencoded" ],
-        "produces": [ "application/json", "text/json", "application/xml", "text/xml" ],
-        "parameters": [
-          {
-            "name": "parameters",
-            "in": "body",
-            "description": "Parameters to create the conversation from",
-            "required": true,
-            "schema": { "$ref": "#/definitions/ConversationParameters" }
-          }
-        ],
-        "responses": {
-          "200": {
-            "description": "﻿A ResourceResponse object will be returned containing the ID for the resource.",
-            "schema": { "$ref": "#/definitions/ResourceResponse" }
-          },
-          "201": {
-            "description": "﻿A ResourceResponse object will be returned containing the ID for the resource.",
-            "schema": { "$ref": "#/definitions/ResourceResponse" }
-          },
-          "202": {
-            "description": "﻿A ResourceResponse object will be returned containing the ID for the resource.",
-            "schema": { "$ref": "#/definitions/ResourceResponse" }
-          },
-          "400": {
-            "description": "The request was malformed or otherwise incorrect. Inspect the message for a more detailed description.",
-            "schema": { "$ref": "#/definitions/APIResponse" }
-          },
-          "401": {
-            "description": "﻿The bot is not authorized to make this request. Please check your Microsoft App ID and Microsoft App Password.",
-            "schema": { "$ref": "#/definitions/APIResponse" }
-          },
-          "403": {
-            "description": "﻿The bot is not authorized to make this request. Please check your Microsoft App ID and Microsoft App Password.",
-            "schema": { "$ref": "#/definitions/APIResponse" }
-          },
-          "404": {
-            "description": "﻿The resource was not found.",
-            "schema": { "$ref": "#/definitions/APIResponse" }
-          },
-          "500": {
-            "description": "﻿An internal server has occurred. Inspect the message for a more detailed description.",
-            "schema": { "$ref": "#/definitions/APIResponse" }
-          },
-          "503": {
-            "description": "﻿The service you are trying to communciate with is unavailable.",
-            "schema": { "$ref": "#/definitions/APIResponse" }
-          }
-        },
-        "deprecated": false
-      }
-    },
-    "/v3/conversations/{conversationId}/activities": {
-      "post": {
-        "tags": [ "Conversations" ],
-        "summary": "SendToConversation",
-        "description": "This method allows you to send a message to a conversation without refering to an activity. \r\nThis is useful to send an initial message to a conversation, or to add a message to the end of the conversation.",
-        "operationId": "Conversations_SendToConversation",
-        "consumes": [ "application/json", "text/json", "application/xml", "text/xml", "application/x-www-form-urlencoded" ],
-        "produces": [ "application/json", "text/json", "application/xml", "text/xml" ],
-        "parameters": [
-          {
-            "name": "activity",
-            "in": "body",
-            "description": "Activity to send",
-            "required": true,
-            "schema": { "$ref": "#/definitions/Activity" }
-          },
-          {
-            "name": "conversationId",
-            "in": "path",
-            "description": "Conversation ID",
-            "required": true,
-            "type": "string"
-          }
-        ],
-        "responses": {
-          "200": { "description": "﻿The operation succeeded." },
-          "201": { "description": "" },
-          "202": { "description": "" },
-          "400": {
-            "description": "The request was malformed or otherwise incorrect. Inspect the message for a more detailed description.",
-            "schema": { "$ref": "#/definitions/APIResponse" }
-          },
-          "401": {
-            "description": "﻿The bot is not authorized to make this request. Please check your Microsoft App ID and Microsoft App Password.",
-            "schema": { "$ref": "#/definitions/APIResponse" }
-          },
-          "403": {
-            "description": "﻿The bot is not authorized to make this request. Please check your Microsoft App ID and Microsoft App Password.",
-            "schema": { "$ref": "#/definitions/APIResponse" }
-          },
-          "404": {
-            "description": "﻿The resource was not found.",
-            "schema": { "$ref": "#/definitions/APIResponse" }
-          },
-          "500": {
-            "description": "﻿An internal server has occurred. Inspect the message for a more detailed description.",
-            "schema": { "$ref": "#/definitions/APIResponse" }
-          },
-          "503": {
-            "description": "﻿The service you are trying to communciate with is unavailable.",
-            "schema": { "$ref": "#/definitions/APIResponse" }
-          }
-        },
-        "deprecated": false
-      }
-    },
-    "/v3/conversations/{conversationId}/members": {
-      "get": {
-        "tags": [ "Conversations" ],
-        "summary": "GetConversationMembers",
-        "description": "Call this method to enumerate the members of a converstion. \r\n\r\nThis REST API takes a ConversationId and returns an array of ChannelAccount[] objects \r\nwhich are the members of the conversation.",
-        "operationId": "Conversations_GetConversationMembers",
-        "consumes": [ ],
-        "produces": [ "application/json", "text/json", "application/xml", "text/xml" ],
-        "parameters": [
-          {
-            "name": "conversationId",
-            "in": "path",
-            "description": "Conversation ID",
-            "required": true,
-            "type": "string"
-          }
-        ],
-        "responses": {
-          "200": {
-            "description": "﻿An array of ChannelAccount objects",
-            "schema": {
-              "type": "array",
-              "items": { "$ref": "#/definitions/ChannelAccount" }
-            }
-          },
-          "400": {
-            "description": "The request was malformed or otherwise incorrect. Inspect the message for a more detailed description.",
-            "schema": { "$ref": "#/definitions/APIResponse" }
-          },
-          "401": {
-            "description": "﻿The bot is not authorized to make this request. Please check your Microsoft App ID and Microsoft App Password.",
-            "schema": { "$ref": "#/definitions/APIResponse" }
-          },
-          "403": {
-            "description": "﻿The bot is not authorized to make this request. Please check your Microsoft App ID and Microsoft App Password.",
-            "schema": { "$ref": "#/definitions/APIResponse" }
-          },
-          "404": {
-            "description": "﻿The resource was not found.",
-            "schema": { "$ref": "#/definitions/APIResponse" }
-          },
-          "500": {
-            "description": "﻿An internal server has occurred. Inspect the message for a more detailed description.",
-            "schema": { "$ref": "#/definitions/APIResponse" }
-          },
-          "503": {
-            "description": "﻿The service you are trying to communciate with is unavailable.",
-            "schema": { "$ref": "#/definitions/APIResponse" }
-          }
-        },
-        "deprecated": false
-      }
-    },
-    "/v3/conversations/{conversationId}/activities/{activityId}/members": {
-      "get": {
-        "tags": [ "Conversations" ],
-        "summary": "GetActivityMembers",
-        "description": "Call this method to enumerate the members of an activity. \r\n\r\nThis REST API takes a ConversationId and a ActivityId, returning an array of ChannelAccount[] objects \r\nwhich are the members of the particular activity in the conversation.",
-        "operationId": "Conversations_GetActivityMembers",
-        "consumes": [ ],
-        "produces": [ "application/json", "text/json", "application/xml", "text/xml" ],
-        "parameters": [
-          {
-            "name": "conversationId",
-            "in": "path",
-            "description": "Conversation ID",
-            "required": true,
-            "type": "string"
-          },
-          {
-            "name": "activityId",
-            "in": "path",
-            "description": "Activity ID",
-            "required": true,
-            "type": "string"
-          }
-        ],
-        "responses": {
-          "200": {
-            "description": "﻿An array of ChannelAccount objects",
-            "schema": {
-              "type": "array",
-              "items": { "$ref": "#/definitions/ChannelAccount" }
-            }
-          },
-          "400": {
-            "description": "The request was malformed or otherwise incorrect. Inspect the message for a more detailed description.",
-            "schema": { "$ref": "#/definitions/APIResponse" }
-          },
-          "401": {
-            "description": "﻿The bot is not authorized to make this request. Please check your Microsoft App ID and Microsoft App Password.",
-            "schema": { "$ref": "#/definitions/APIResponse" }
-          },
-          "403": {
-            "description": "﻿The bot is not authorized to make this request. Please check your Microsoft App ID and Microsoft App Password.",
-            "schema": { "$ref": "#/definitions/APIResponse" }
-          },
-          "404": {
-            "description": "﻿The resource was not found.",
-            "schema": { "$ref": "#/definitions/APIResponse" }
-          },
-          "500": {
-            "description": "﻿An internal server has occurred. Inspect the message for a more detailed description.",
-            "schema": { "$ref": "#/definitions/APIResponse" }
-          },
-          "503": {
-            "description": "﻿The service you are trying to communciate with is unavailable.",
-            "schema": { "$ref": "#/definitions/APIResponse" }
-          }
-        },
-        "deprecated": false
-      }
-    },
-    "/v3/conversations/{conversationId}/attachments": {
-      "post": {
-        "tags": [ "Conversations" ],
-        "summary": "UploadAttachment",
-        "description": "This method allows you to upload an attachment directly into a channels blob storage.\r\n\r\nThis is useful because it allows you to store data in a compliant store when dealing with enterprises.\r\n\r\nThe response is a ResourceResponse which contains an AttachmentId which is suitable for using with the attachments api.",
-        "operationId": "Conversations_UploadAttachment",
-        "consumes": [ "application/json", "text/json", "application/xml", "text/xml", "application/x-www-form-urlencoded" ],
-        "produces": [ "application/json", "text/json" ],
-        "parameters": [
-          {
-            "name": "conversationId",
-            "in": "path",
-            "description": "Conversation ID",
-            "required": true,
-            "type": "string"
-          },
-          {
-            "name": "attachmentUpload",
-            "in": "body",
-            "description": "Attachment data",
-            "required": true,
-            "schema": { "$ref": "#/definitions/AttachmentData" }
-          }
-        ],
-        "responses": {
-          "200": {
-            "description": "﻿A ResourceResponse object will be returned containing the ID for the resource.",
-            "schema": { "$ref": "#/definitions/ResourceResponse" }
-          },
-          "201": {
-            "description": "﻿A ResourceResponse object will be returned containing the ID for the resource.",
-            "schema": { "$ref": "#/definitions/ResourceResponse" }
-          },
-          "202": {
-            "description": "﻿The operation has been accepted and will be processed.",
-            "schema": { "$ref": "#/definitions/APIResponse" }
-          },
-          "400": {
-            "description": "The request was malformed or otherwise incorrect. Inspect the message for a more detailed description.",
-            "schema": { "$ref": "#/definitions/APIResponse" }
-          },
-          "401": {
-            "description": "﻿The bot is not authorized to make this request. Please check your Microsoft App ID and Microsoft App Password.",
-            "schema": { "$ref": "#/definitions/APIResponse" }
-          },
-          "403": {
-            "description": "﻿The bot is not authorized to make this request. Please check your Microsoft App ID and Microsoft App Password.",
-            "schema": { "$ref": "#/definitions/APIResponse" }
-          },
-          "404": {
-            "description": "﻿The resource was not found.",
-            "schema": { "$ref": "#/definitions/APIResponse" }
-          },
-          "500": {
-            "description": "﻿An internal server has occurred. Inspect the message for a more detailed description.",
-            "schema": { "$ref": "#/definitions/APIResponse" }
-          },
-          "503": {
-            "description": "﻿The service you are trying to communciate with is unavailable.",
-            "schema": { "$ref": "#/definitions/APIResponse" }
-          }
-        },
-        "deprecated": false
-      }
-    }
-  },
-  "definitions": {
-    "AttachmentInfo": {
-      "description": "Metdata for an attachment",
-      "type": "object",
-      "properties": {
-        "name": {
-          "description": "Name of the attachment",
-          "type": "string"
-        },
-        "type": {
-          "description": "ContentType of the attachment",
-          "type": "string"
-        },
-        "views": {
-          "description": "attachment views",
-          "type": "array",
-          "items": { "$ref": "#/definitions/AttachmentView" }
-        }
-      }
-    },
-    "AttachmentView": {
-      "description": "Attachment View name and size",
-      "type": "object",
-      "properties": {
-        "viewId": {
-          "description": "content type of the attachmnet",
-          "type": "string"
-        },
-        "size": {
-          "format": "int32",
-          "description": "Name of the attachment",
-          "type": "integer"
-        }
-      }
-    },
-    "APIResponse": {
-      "type": "object",
-      "properties": { "message": { "type": "string" } }
-    },
-    "Activity": {
-      "type": "object",
-      "properties": {
-        "type": {
-          "description": "The type of the activity [message|contactRelationUpdate|converationUpdate|typing]",
-          "type": "string"
-        },
-        "id": {
-          "description": "Id for the activity",
-          "type": "string"
-        },
-        "timestamp": {
-          "format": "date-time",
-          "description": "Time when message was sent",
-          "type": "string"
-        },
-        "serviceUrl": {
-          "description": "Service endpoint",
-          "type": "string"
-        },
-        "channelId": {
-          "description": "ChannelId the activity was on",
-          "type": "string"
-        },
-        "from": {
-          "$ref": "#/definitions/ChannelAccount",
-          "description": "Sender address"
-        },
-        "conversation": {
-          "$ref": "#/definitions/ConversationAccount",
-          "description": "Conversation"
-        },
-        "recipient": {
-          "$ref": "#/definitions/ChannelAccount",
-          "description": "(Outbound to bot only) Bot's address that received the message"
-        },
-        "textFormat": {
-          "description": "Format of text fields [plain|markdown] Default:markdown",
-          "type": "string"
-        },
-        "attachmentLayout": {
-          "description": "AttachmentLayout - hint for how to deal with multiple attachments Values: [list|carousel] Default:list",
-          "type": "string"
-        },
-        "membersAdded": {
-          "description": "Array of address added",
-          "type": "array",
-          "items": { "$ref": "#/definitions/ChannelAccount" }
-        },
-        "membersRemoved": {
-          "description": "Array of addresses removed",
-          "type": "array",
-          "items": { "$ref": "#/definitions/ChannelAccount" }
-        },
-        "topicName": {
-          "description": "Conversations new topic name",
-          "type": "string"
-        },
-        "historyDisclosed": {
-          "description": "the previous history of the channel was disclosed",
-          "type": "boolean"
-        },
-        "locale": {
-          "description": "The language code of the Text field",
-          "type": "string"
-        },
-        "text": {
-          "description": "Content for the message",
-          "type": "string"
-        },
-        "summary": {
-          "description": "Text to display if you can't render cards",
-          "type": "string"
-        },
-        "attachments": {
-          "description": "Attachments",
-          "type": "array",
-          "items": { "$ref": "#/definitions/Attachment" }
-        },
-        "entities": {
-          "description": "Collection of Entity objects, each of which contains metadata about this activity. Each Entity object is typed.",
-          "type": "array",
-          "items": { "$ref": "#/definitions/Entity" }
-        },
-        "channelData": {
-          "$ref": "#/definitions/Object",
-          "description": "Channel specific payload"
-        },
-        "action": {
-          "description": "ContactAdded/Removed action",
-          "type": "string"
-        },
-        "replyToId": {
-          "description": "the original id this message is a response to",
-          "type": "string"
-        }
-      }
-    },
-    "ChannelAccount": {
-      "description": "Channel account information needed to route a message",
-      "type": "object",
-      "properties": {
-        "id": {
-          "description": "Channel id for the user or bot on this channel (Example: joe@smith.com, or @joesmith or 123456)",
-          "type": "string"
-        },
-        "name": {
-          "description": "Display friendly name",
-          "type": "string"
-        }
-      }
-    },
-    "ConversationAccount": {
-      "description": "Channel account information for a conversation",
-      "type": "object",
-      "properties": {
-        "isGroup": {
-          "description": "Is this a reference to a group",
-          "type": "boolean"
-        },
-        "id": {
-          "description": "Channel id for the user or bot on this channel (Example: joe@smith.com, or @joesmith or 123456)",
-          "type": "string"
-        },
-        "name": {
-          "description": "Display friendly name",
-          "type": "string"
-        }
-      }
-    },
-    "Attachment": {
-      "type": "object",
-      "properties": {
-        "contentType": {
-          "description": "mimetype/Contenttype for the file",
-          "type": "string"
-        },
-        "contentUrl": {
-          "description": "Content Url",
-          "type": "string"
-        },
-        "content": {
-          "$ref": "#/definitions/Object",
-          "description": "Embedded content"
-        },
-        "name": {
-          "description": "(OPTIONAL) The name of the attachment",
-          "type": "string"
-        },
-        "thumbnailUrl": {
-          "description": "(OPTIONAL) Thumbnail associated with attachment",
-          "type": "string"
-        }
-      }
-    },
-    "Entity": {
-      "description": "Object of schema.org types",
-      "type": "object",
-      "properties": {
-        "type": {
-          "description": "Entity Type (typically from schema.org types)",
-          "type": "string"
-        }
-      }
-    },
-    "Object": {
-      "type": "object",
-      "properties": { }
-    },
-    "ConversationParameters": {
-      "type": "object",
-      "properties": {
-        "isGroup": {
-          "description": "IsGroup",
-          "type": "boolean"
-        },
-        "bot": {
-          "$ref": "#/definitions/ChannelAccount",
-          "description": "The bot address for this conversation"
-        },
-        "members": {
-          "description": "Members to add to the conversation",
-          "type": "array",
-          "items": { "$ref": "#/definitions/ChannelAccount" }
-        },
-        "topicName": {
-          "description": "(Optional) Topic of the conversation (if supported by the channel)",
-          "type": "string"
-        }
-      }
-    },
-    "ResourceResponse": {
-      "type": "object",
-      "properties": {
-        "id": {
-          "description": "Id of the resource",
-          "type": "string"
-        }
-      }
-    },
-    "AttachmentData": {
-      "description": "Attachment data",
-      "type": "object",
-      "properties": {
-        "type": {
-          "description": "content type of the attachmnet",
-          "type": "string"
-        },
-        "name": {
-          "description": "Name of the attachment",
-          "type": "string"
-        },
-        "originalBase64": {
-          "format": "byte",
-          "description": "original content",
-          "type": "string"
-        },
-        "thumbnailBase64": {
-          "format": "byte",
-          "description": "Thumbnail",
-          "type": "string"
-        }
-      }
-    },
-    "HeroCard": {
-      "type": "object",
-      "properties": {
-        "title": {
-          "description": "Title of the card",
-          "type": "string"
-        },
-        "subtitle": {
-          "description": "Subtitle of the card",
-          "type": "string"
-        },
-        "text": {
-          "description": "Text for the card",
-          "type": "string"
-        },
-        "images": {
-          "description": "Array of i",
-          "type": "array",
-          "items": { "$ref": "#/definitions/CardImage" }
-        },
-        "buttons": {
-          "description": "Set of actions applicable to the current card",
-          "type": "array",
-          "items": { "$ref": "#/definitions/CardAction" }
-        },
-        "tap": {
-          "$ref": "#/definitions/CardAction",
-          "description": "This action will be activated when user taps on the card itself"
-        }
-      }
-    },
-    "CardImage": {
-      "type": "object",
-      "properties": {
-        "url": {
-          "description": "URL Thumbnail image for major content property.",
-          "type": "string"
-        },
-        "alt": {
-          "description": "Image description intended for screen readers",
-          "type": "string"
-        },
-        "tap": {
-          "$ref": "#/definitions/CardAction",
-          "description": "Action assigned to specific Attachment.E.g.navigate to specific URL or play/open media content"
-        }
-      }
-    },
-    "CardAction": {
-      "type": "object",
-      "properties": {
-        "type": {
-          "description": "Defines the type of action implemented by this button.",
-          "type": "string"
-        },
-        "title": {
-          "description": "Text description which appear on the button.",
-          "type": "string"
-        },
-        "image": {
-          "description": "URL Picture which will appear on the button, next to text label.",
-          "type": "string"
-        },
-        "value": {
-          "description": "Supplementary parameter for action. Content of this property depends on the ActionType",
-          "type": "string"
-        }
-      }
-    },
-    "ThumbnailCard": {
-      "type": "object",
-      "properties": {
-        "title": {
-          "description": "Title of the card",
-          "type": "string"
-        },
-        "subtitle": {
-          "description": "Subtitle of the card",
-          "type": "string"
-        },
-        "text": {
-          "description": "Text for the card",
-          "type": "string"
-        },
-        "images": {
-          "description": "Array of i",
-          "type": "array",
-          "items": { "$ref": "#/definitions/CardImage" }
-        },
-        "buttons": {
-          "description": "Set of actions applicable to the current card",
-          "type": "array",
-          "items": { "$ref": "#/definitions/CardAction" }
-        },
-        "tap": {
-          "$ref": "#/definitions/CardAction",
-          "description": "This action will be activated when user taps on the card itself"
-        }
-      }
-    },
-    "ReceiptCard": {
-      "type": "object",
-      "properties": {
-        "title": {
-          "description": "Title of the card",
-          "type": "string"
-        },
-        "items": {
-          "description": "Array of Receipt Items",
-          "type": "array",
-          "items": { "$ref": "#/definitions/ReceiptItem" }
-        },
-        "facts": {
-          "description": "Array of Fact Objects   Array of key-value pairs.",
-          "type": "array",
-          "items": { "$ref": "#/definitions/Fact" }
-        },
-        "tap": {
-          "$ref": "#/definitions/CardAction",
-          "description": "This action will be activated when user taps on the card"
-        },
-        "total": {
-          "description": "Total amount of money paid (or should be paid)",
-          "type": "string"
-        },
-        "tax": {
-          "description": "Total amount of TAX paid(or should be paid)",
-          "type": "string"
-        },
-        "vat": {
-          "description": "Total amount of VAT paid(or should be paid)",
-          "type": "string"
-        },
-        "buttons": {
-          "description": "Set of actions applicable to the current card",
-          "type": "array",
-          "items": { "$ref": "#/definitions/CardAction" }
-        }
-      }
-    },
-    "ReceiptItem": {
-      "type": "object",
-      "properties": {
-        "title": {
-          "description": "Title of the Card",
-          "type": "string"
-        },
-        "subtitle": {
-          "description": "Subtitle appears just below Title field, differs from Title in font styling only",
-          "type": "string"
-        },
-        "text": {
-          "description": "Text field appears just below subtitle, differs from Subtitle in font styling only",
-          "type": "string"
-        },
-        "image": {
-          "$ref": "#/definitions/CardImage",
-          "description": "Image"
-        },
-        "price": {
-          "description": "Amount with currency",
-          "type": "string"
-        },
-        "quantity": {
-          "description": "Number of items of given kind",
-          "type": "string"
-        },
-        "tap": {
-          "$ref": "#/definitions/CardAction",
-          "description": "This action will be activated when user taps on the Item bubble."
-        }
-      }
-    },
-    "Fact": {
-      "description": "Set of key-value pairs. Advantage of this section is that key and value properties will be \r\n            rendered with default style information with some delimiter between them. So there is no need for developer to specify style information.",
-      "type": "object",
-      "properties": {
-        "key": { "type": "string" },
-        "value": { "type": "string" }
-      }
-    },
-    "SigninCard": {
-      "description": "A card representing a request to signing",
-      "type": "object",
-      "properties": {
-        "text": {
-          "description": "Text for signin request",
-          "type": "string"
-        },
-        "buttons": {
-          "description": "Action to use to perform signin",
-          "type": "array",
-          "items": { "$ref": "#/definitions/CardAction" }
-        }
-      }
-    },
-    "GeoCoordinates": {
-      "description": "GeoCoordinates (entity type: \"https://schema.org/GeoCoordinates\")",
-      "type": "object",
-      "properties": {
-        "elevation": {
-          "format": "double",
-          "description": "Elevation of the location [WGS 84](https://en.wikipedia.org/wiki/World_Geodetic_System)",
-          "type": "number"
-        },
-        "latitude": {
-          "format": "double",
-          "description": "Latitude of the location [WGS 84](https://en.wikipedia.org/wiki/World_Geodetic_System)",
-          "type": "number"
-        },
-        "longitude": {
-          "format": "double",
-          "description": "Longitude of the location [WGS 84](https://en.wikipedia.org/wiki/World_Geodetic_System)",
-          "type": "number"
-        },
-        "type": {
-          "description": "The type of the thing",
-          "type": "string"
-        },
-        "name": {
-          "description": "The name of the thing",
-          "type": "string"
-        }
-      }
-    },
-    "Place": {
-      "description": "Place (entity type: \"https://schema.org/Place\")",
-      "type": "object",
-      "properties": {
-        "address": {
-          "$ref": "#/definitions/Object",
-          "description": "Address of the place (may be `string` or complex object of type `PostalAddress`)"
-        },
-        "geo": {
-          "$ref": "#/definitions/Object",
-          "description": "Geo coordinates of the place (may be complex object of type `GeoCoordinates` or `GeoShape`)"
-        },
-        "hasMap": {
-          "$ref": "#/definitions/Object",
-          "description": "Map to the place (may be `string` (URL) or complex object of type `Map`)"
-        },
-        "type": {
-          "description": "The type of the thing",
-          "type": "string"
-        },
-        "name": {
-          "description": "The name of the thing",
-          "type": "string"
-        }
-      }
-    }
-  }
->>>>>>> 3db1852d
 }