--- conflicted
+++ resolved
@@ -1,59 +1,50 @@
-﻿<?xml version="1.0"?>
-<package xmlns:xsi="http://www.w3.org/2001/XMLSchema-instance" xmlns:xsd="http://www.w3.org/2001/XMLSchema">
-  <metadata xmlns="http://schemas.microsoft.com/packaging/2010/07/nuspec.xsd">
-    <id>Microsoft.Bot.Builder</id>
-    <version>$version$</version>
-    <authors>Microsoft</authors>
-    <requireLicenseAcceptance>false</requireLicenseAcceptance>
-    <description>
-      Microsoft Bot Builder is a powerful framework for constructing bots that can handle both freeform interactions and more guided ones where the possibilities are explicitly shown to the user. It is easy to use and leverages C# to provide a natural way to write bots.
-
-      High Level Features:
-      * Powerful dialog system with dialogs that are isolated and composable.
-      * Built-in dialogs for simple things like Yes/No, strings, numbers, enumerations.
-      * Built-in dialogs that utilize powerful AI frameworks like LUIS http://luis.ai.
-      * Bots are stateless which helps them scale.
-      * Form Flow for automatically generating a Bot from a C# class for filling in the class and that supports help, navigation, clarification and confirmation.
-
-      You might also be interested in the NuGet package Microsoft.Bot.Builder.FormFlow.Json that extends the Bot Builder with the abilitity to declaratively define FormFlow dialogs with JSON Schema.
-    </description>
-    <projectUrl>https://github.com/Microsoft/BotBuilder</projectUrl>
-    <iconUrl>http://docs.botframework.com/images/bot_icon.png</iconUrl>
-    <summary>Microsoft.Bot.Builder is a framework for easily building stateless bots that span from regular expressions to AI based natural language.</summary>
-    <language>en-US</language>
-    <dependencies>
-      <dependency id="Autofac" version="3.5.2"/>
-      <dependency id="Chronic.Signed" version="0.3.2" />
-      <dependency id="Microsoft.AspNet.WebApi.Client" version="5.2.3" />
-      <dependency id="Microsoft.AspNet.WebApi.Core" version="5.2.3" />
-      <dependency id="Microsoft.Bot.Connector" version="1.1.0" />
-      <dependency id="Microsoft.Rest.ClientRuntime" version="1.8.2" />
-      <dependency id="Microsoft.WindowsAzure.ConfigurationManager" version="3.2.1" />
-<<<<<<< HEAD
-      <dependency id="Newtonsoft.Json" version="8.0.3" />
-      <dependency id="Microsoft.CodeAnalysis.CSharp.Scripting" version="1.2.2" />
-=======
->>>>>>> 2eb28433
-    </dependencies>
-  </metadata>
-  <files>
-    <file src="bin\release\Microsoft.Bot.Builder.dll" target="lib\net46"/>
-    <file src="bin\release\Microsoft.Bot.Builder.xml" target="lib\net46" />
-<<<<<<< HEAD
-    <file src="Microsoft.Bot.Builder.FormFlow.Json\bin\release\Microsoft.Bot.Builder.FormFlow.Json.dll" target="lib\net46"/>
-    <file src="Microsoft.Bot.Builder.FormFlow.Json\bin\release\Microsoft.Bot.Builder.FormFlow.Json.xml" target="lib\net46" />
-=======
-    <file src="bin\release\Microsoft.Bot.Builder.pdb" target="lib\net46" />
-    <file src="**\*.cs" exclude="**\obj\**\*.cs;Microsoft.Bot.Builder.FormFlow.Json\**\*.cs" target="src" />
->>>>>>> 2eb28433
-    <file src="..\tools\rview\bin\release\RView.exe" target="tools"/>
-    <file src="bin\release\ar\*.dll" target="lib\net46\ar"/>
-    <file src="bin\release\en\*.dll" target="lib\net46\en"/>
-    <file src="bin\release\es\*.dll" target="lib\net46\es"/>
-    <file src="bin\release\fa\*.dll" target="lib\net46\fa"/>
-    <file src="bin\release\fr\*.dll" target="lib\net46\fr"/>
-    <file src="bin\release\ja\*.dll" target="lib\net46\ja"/>
-    <file src="bin\release\ru\*.dll" target="lib\net46\ru"/>
-    <file src="bin\release\zh-hans\*.dll" target="lib\net46\zh-hans"/>
-  </files>
-</package>
+﻿<?xml version="1.0"?>
+<package xmlns:xsi="http://www.w3.org/2001/XMLSchema-instance" xmlns:xsd="http://www.w3.org/2001/XMLSchema">
+  <metadata xmlns="http://schemas.microsoft.com/packaging/2010/07/nuspec.xsd">
+    <id>Microsoft.Bot.Builder</id>
+    <version>$version$</version>
+    <authors>Microsoft</authors>
+    <requireLicenseAcceptance>false</requireLicenseAcceptance>
+    <description>
+      Microsoft Bot Builder is a powerful framework for constructing bots that can handle both freeform interactions and more guided ones where the possibilities are explicitly shown to the user. It is easy to use and leverages C# to provide a natural way to write bots.
+
+      High Level Features:
+      * Powerful dialog system with dialogs that are isolated and composable.
+      * Built-in dialogs for simple things like Yes/No, strings, numbers, enumerations.
+      * Built-in dialogs that utilize powerful AI frameworks like LUIS http://luis.ai.
+      * Bots are stateless which helps them scale.
+      * Form Flow for automatically generating a Bot from a C# class for filling in the class and that supports help, navigation, clarification and confirmation.
+
+      You might also be interested in the NuGet package Microsoft.Bot.Builder.FormFlow.Json that extends the Bot Builder with the abilitity to declaratively define FormFlow dialogs with JSON Schema.
+    </description>
+    <projectUrl>https://github.com/Microsoft/BotBuilder</projectUrl>
+    <iconUrl>http://docs.botframework.com/images/bot_icon.png</iconUrl>
+    <summary>Microsoft.Bot.Builder is a framework for easily building stateless bots that span from regular expressions to AI based natural language.</summary>
+    <language>en-US</language>
+    <dependencies>
+      <dependency id="Autofac" version="3.5.2"/>
+      <dependency id="Chronic.Signed" version="0.3.2" />
+      <dependency id="Microsoft.AspNet.WebApi.Client" version="5.2.3" />
+      <dependency id="Microsoft.AspNet.WebApi.Core" version="5.2.3" />
+      <dependency id="Microsoft.Bot.Connector" version="1.1.0" />
+      <dependency id="Microsoft.Rest.ClientRuntime" version="1.8.2" />
+      <dependency id="Microsoft.WindowsAzure.ConfigurationManager" version="3.2.1" />
+      <dependency id="Newtonsoft.Json" version="8.0.3" />
+    </dependencies>
+  </metadata>
+  <files>
+    <file src="bin\release\Microsoft.Bot.Builder.dll" target="lib\net46"/>
+    <file src="bin\release\Microsoft.Bot.Builder.xml" target="lib\net46" />
+    <file src="bin\release\Microsoft.Bot.Builder.pdb" target="lib\net46" />
+    <file src="**\*.cs" exclude="**\obj\**\*.cs;Microsoft.Bot.Builder.FormFlow.Json\**\*.cs" target="src" />
+    <file src="..\tools\rview\bin\release\RView.exe" target="tools"/>
+    <file src="bin\release\ar\*.dll" target="lib\net46\ar"/>
+    <file src="bin\release\en\*.dll" target="lib\net46\en"/>
+    <file src="bin\release\es\*.dll" target="lib\net46\es"/>
+    <file src="bin\release\fa\*.dll" target="lib\net46\fa"/>
+    <file src="bin\release\fr\*.dll" target="lib\net46\fr"/>
+    <file src="bin\release\ja\*.dll" target="lib\net46\ja"/>
+    <file src="bin\release\ru\*.dll" target="lib\net46\ru"/>
+    <file src="bin\release\zh-hans\*.dll" target="lib\net46\zh-hans"/>
+  </files>
+</package>