--- conflicted
+++ resolved
@@ -1,744 +1,739 @@
-﻿// 
-// Copyright (c) Microsoft. All rights reserved.
-// Licensed under the MIT license.
-// 
-// Microsoft Bot Framework: http://botframework.com
-// 
-// Bot Builder SDK Github:
-// https://github.com/Microsoft/BotBuilder
-// 
-// Copyright (c) Microsoft Corporation
-// All rights reserved.
-// 
-// MIT License:
-// Permission is hereby granted, free of charge, to any person obtaining
-// a copy of this software and associated documentation files (the
-// "Software"), to deal in the Software without restriction, including
-// without limitation the rights to use, copy, modify, merge, publish,
-// distribute, sublicense, and/or sell copies of the Software, and to
-// permit persons to whom the Software is furnished to do so, subject to
-// the following conditions:
-// 
-// The above copyright notice and this permission notice shall be
-// included in all copies or substantial portions of the Software.
-// 
-// THE SOFTWARE IS PROVIDED ""AS IS"", WITHOUT WARRANTY OF ANY KIND,
-// EXPRESS OR IMPLIED, INCLUDING BUT NOT LIMITED TO THE WARRANTIES OF
-// MERCHANTABILITY, FITNESS FOR A PARTICULAR PURPOSE AND
-// NONINFRINGEMENT. IN NO EVENT SHALL THE AUTHORS OR COPYRIGHT HOLDERS BE
-// LIABLE FOR ANY CLAIM, DAMAGES OR OTHER LIABILITY, WHETHER IN AN ACTION
-// OF CONTRACT, TORT OR OTHERWISE, ARISING FROM, OUT OF OR IN CONNECTION
-// WITH THE SOFTWARE OR THE USE OR OTHER DEALINGS IN THE SOFTWARE.
-//
+﻿// 
+// Copyright (c) Microsoft. All rights reserved.
+// Licensed under the MIT license.
+// 
+// Microsoft Bot Framework: http://botframework.com
+// 
+// Bot Builder SDK Github:
+// https://github.com/Microsoft/BotBuilder
+// 
+// Copyright (c) Microsoft Corporation
+// All rights reserved.
+// 
+// MIT License:
+// Permission is hereby granted, free of charge, to any person obtaining
+// a copy of this software and associated documentation files (the
+// "Software"), to deal in the Software without restriction, including
+// without limitation the rights to use, copy, modify, merge, publish,
+// distribute, sublicense, and/or sell copies of the Software, and to
+// permit persons to whom the Software is furnished to do so, subject to
+// the following conditions:
+// 
+// The above copyright notice and this permission notice shall be
+// included in all copies or substantial portions of the Software.
+// 
+// THE SOFTWARE IS PROVIDED ""AS IS"", WITHOUT WARRANTY OF ANY KIND,
+// EXPRESS OR IMPLIED, INCLUDING BUT NOT LIMITED TO THE WARRANTIES OF
+// MERCHANTABILITY, FITNESS FOR A PARTICULAR PURPOSE AND
+// NONINFRINGEMENT. IN NO EVENT SHALL THE AUTHORS OR COPYRIGHT HOLDERS BE
+// LIABLE FOR ANY CLAIM, DAMAGES OR OTHER LIABILITY, WHETHER IN AN ACTION
+// OF CONTRACT, TORT OR OTHERWISE, ARISING FROM, OUT OF OR IN CONNECTION
+// WITH THE SOFTWARE OR THE USE OR OTHER DEALINGS IN THE SOFTWARE.
+//
+
+using System;
+using System.Collections.Generic;
+using System.Globalization;
+using System.Linq;
+using System.Runtime.Serialization;
+using System.Text;
+using System.Threading.Tasks;
+
+using Microsoft.Bot.Builder.Dialogs;
+using Microsoft.Bot.Builder.Dialogs.Internals;
+using Microsoft.Bot.Builder.FormFlow.Advanced;
+using Microsoft.Bot.Builder.Luis;
+using Microsoft.Bot.Builder.Internals.Fibers;
+
+namespace Microsoft.Bot.Builder.FormFlow
+{
+    /// <summary>
+    /// Static factory methods for creating form dialogs.
+    /// </summary>
+    public static class FormDialog
+    {
+        /// <summary>
+        /// Create an <see cref="IFormDialog{T}"/> using the default <see cref="BuildForm{T}"/>.
+        /// </summary>
+        /// <typeparam name="T">The form type.</typeparam>
+        /// <param name="options">The form options.</param>
+        /// <returns>The form dialog.</returns>
+        public static IFormDialog<T> FromType<T>(FormOptions options = FormOptions.None) where T : class, new()
+        {
+            return new FormDialog<T>(new T(), null, options);
+        }
+
+        /// <summary>
+        /// Create an <see cref="IFormDialog{T}"/> using the <see cref="BuildForm{T}"/> parameter.
+        /// </summary>
+        /// <typeparam name="T">The form type.</typeparam>
+        /// <param name="buildForm">The delegate to build the form.</param>
+        /// <param name="options">The form options.</param>
+        /// <returns>The form dialog.</returns>
+        public static IFormDialog<T> FromForm<T>(BuildForm<T> buildForm, FormOptions options = FormOptions.None) where T : class, new()
+        {
+            return new FormDialog<T>(new T(), buildForm, options);
+        }
+
+
+        #region IForm<T> statics
+#if DEBUG
+        internal static bool DebugRecognizers = false;
+#endif
+        #endregion
+    }
+
+    /// <summary>
+    /// Options for form execution.
+    /// </summary>
+    [Flags]
+    public enum FormOptions
+    {
+        /// <summary>
+        /// No options.
+        /// </summary>
+        None,
+
+        /// <summary>
+        /// Prompt when the dialog starts.
+        /// </summary>
+        PromptInStart,
+
+        /// <summary>  
+        /// Prompt for fields that already have a value in the initial state when processing form.
+        /// </summary>
+        PromptFieldsWithValues
+    };
+
+    public delegate IForm<T> BuildForm<T>();
+
+    /// <summary>
+    /// Form dialog to fill in your state.
+    /// </summary>
+    /// <typeparam name="T">The type to fill in.</typeparam>
+    /// <remarks>
+    /// This is the root class for managing a FormFlow dialog. It is usually created
+    /// through the factory methods <see cref="FormDialog.FromForm{T}(BuildForm{T}, FormOptions)"/>
+    /// or <see cref="FormDialog.FromType{T}"/>. 
+    /// </remarks>
+    [Serializable]
+    public sealed class FormDialog<T> : IFormDialog<T>, ISerializable
+        where T : class
+    {
+        // constructor arguments
+        private readonly T _state;
+        private readonly BuildForm<T> _buildForm;
+        private readonly IEnumerable<EntityRecommendation> _entities;
+        private readonly FormOptions _options;
+
+        // instantiated in constructor, saved when serialized
+        private readonly FormState _formState;
+
+        // instantiated in constructor, re-instantiated when deserialized
+        private readonly IForm<T> _form;
+        private readonly IField<T> _commands;
+
+        private static IForm<T> BuildDefaultForm()
+        {
+            return new FormBuilder<T>().AddRemainingFields().Build();
+        }
+
+        #region Documentation
+        /// <summary>   Constructor for creating a FormFlow dialog. </summary>
+        /// <param name="state">        The intial state. </param>
+        /// <param name="buildForm">    A delegate for building the form. </param>
+        /// <param name="options">      Options for controlling the form. </param>
+        /// <param name="entities">     Optional entities to process into the form. </param>
+        /// <param name="cultureInfo">  The culture to use. </param>
+        /// <remarks>For building forms <see cref="IFormBuilder{T}"/>.</remarks>
+        #endregion
+        public FormDialog(T state, BuildForm<T> buildForm = null, FormOptions options = FormOptions.None, IEnumerable<EntityRecommendation> entities = null, CultureInfo cultureInfo = null)
+        {
+            buildForm = buildForm ?? BuildDefaultForm;
+            entities = entities ?? Enumerable.Empty<EntityRecommendation>();
+            cultureInfo = cultureInfo ?? CultureInfo.InvariantCulture;
+
+            // constructor arguments
+            SetField.NotNull(out this._state, nameof(state), state);
+            SetField.NotNull(out this._buildForm, nameof(buildForm), buildForm);
+            SetField.NotNull(out this._entities, nameof(entities), entities);
+            this._options = options;
+
+            // make our form
+            var form = _buildForm();
+
+            // instantiated in constructor, saved when serialized
+            this._formState = new FormState(form.Steps.Count);
+
+            // instantiated in constructor, re-instantiated when deserialized
+            this._form = form;
+            this._commands = this._form.BuildCommandRecognizer();
+        }
+
+        private FormDialog(SerializationInfo info, StreamingContext context)
+        {
+            // constructor arguments
+            SetField.NotNullFrom(out this._state, nameof(this._state), info);
+            SetField.NotNullFrom(out this._buildForm, nameof(this._buildForm), info);
+            SetField.NotNullFrom(out this._entities, nameof(this._entities), info);
+            this._options = info.GetValue<FormOptions>(nameof(this._options));
+
+            // instantiated in constructor, saved when serialized
+            SetField.NotNullFrom(out this._formState, nameof(this._formState), info);
+
+            // instantiated in constructor, re-instantiated when deserialized
+            this._form = _buildForm();
+            this._commands = this._form.BuildCommandRecognizer();
+        }
+
+        void ISerializable.GetObjectData(SerializationInfo info, StreamingContext context)
+        {
+            // constructor arguments
+            info.AddValue(nameof(this._state), this._state);
+            info.AddValue(nameof(this._buildForm), this._buildForm);
+            info.AddValue(nameof(this._entities), this._entities);
+            info.AddValue(nameof(this._options), this._options);
+
+            // instantiated in constructor, saved when serialized
+            info.AddValue(nameof(this._formState), this._formState);
+        }
+
+        #region IFormDialog<T> implementation
+
+        IForm<T> IFormDialog<T>.Form { get { return this._form; } }
+
+        #endregion
+
+        #region IDialog implementation
+
+        async Task IDialog<T>.StartAsync(IDialogContext context)
+        {
+            var entityGroups = (from entity in this._entities group entity by entity.Type);
+            foreach (var entityGroup in entityGroups)
+            {
+                var step = _form.Step(entityGroup.Key);
+                if (step != null)
+                {
+                    _formState.Step = _form.StepIndex(step);
+                    _formState.StepState = null;
+                    var builder = new StringBuilder();
+                    foreach (var entity in entityGroup)
+                    {
+                        builder.Append(entity.Entity);
+                        builder.Append(' ');
+                    }
+                    var input = builder.ToString();
+                    await step.DefineAsync(_state);
+                    step.Start(context, _state, _formState);
+                    var matches = MatchAnalyzer.Coalesce(step.Match(context, _state, _formState, input), input);
+                    if (MatchAnalyzer.IsFullMatch(input, matches, 0.0))
+                    {
+                        // TODO: In the case of clarification
+                        // 1) Go through them while supporting only quit or back and reset
+                        // 2) Drop them
+                        // 3) Just pick one (found in form.StepState, but that is opaque here)
+                        // The challenge is to support clarification without navigation, etc.
+                        await step.ProcessAsync(context, _state, _formState, input, matches);
+                    }
+                    else
+                    {
+                        _formState.SetPhase(StepPhase.Ready);
+                    }
+                }
+            }
+            if (!_options.HasFlag(FormOptions.PromptFieldsWithValues))
+            {
+                // Skip steps that already have a value if they are nullable and valid.
+                foreach (var step in _form.Steps)
+                {
+                    if (step.Type == StepType.Field
+                        && !step.Field.IsUnknown(_state)
+                        && step.Field.IsNullable)
+                    {
+                        await step.DefineAsync(_state);
+                        var val = step.Field.GetValue(_state);
 
-using System;
-using System.Collections.Generic;
-using System.Globalization;
-using System.Linq;
-using System.Runtime.Serialization;
-using System.Text;
-using System.Threading.Tasks;
-
-using Microsoft.Bot.Builder.Dialogs;
-using Microsoft.Bot.Builder.Dialogs.Internals;
-using Microsoft.Bot.Builder.FormFlow.Advanced;
-using Microsoft.Bot.Builder.Luis;
-using Microsoft.Bot.Builder.Internals.Fibers;
-
-namespace Microsoft.Bot.Builder.FormFlow
-{
-    /// <summary>
-    /// Static factory methods for creating form dialogs.
-    /// </summary>
-    public static class FormDialog
-    {
-        /// <summary>
-        /// Create an <see cref="IFormDialog{T}"/> using the default <see cref="BuildForm{T}"/>.
-        /// </summary>
-        /// <typeparam name="T">The form type.</typeparam>
-        /// <param name="options">The form options.</param>
-        /// <returns>The form dialog.</returns>
-        public static IFormDialog<T> FromType<T>(FormOptions options = FormOptions.None) where T : class, new()
-        {
-            return new FormDialog<T>(new T(), null, options);
-        }
-
-        /// <summary>
-        /// Create an <see cref="IFormDialog{T}"/> using the <see cref="BuildForm{T}"/> parameter.
-        /// </summary>
-        /// <typeparam name="T">The form type.</typeparam>
-        /// <param name="buildForm">The delegate to build the form.</param>
-        /// <param name="options">The form options.</param>
-        /// <returns>The form dialog.</returns>
-        public static IFormDialog<T> FromForm<T>(BuildForm<T> buildForm, FormOptions options = FormOptions.None) where T : class, new()
-        {
-            return new FormDialog<T>(new T(), buildForm, options);
-        }
-
-
-        #region IForm<T> statics
-#if DEBUG
-        internal static bool DebugRecognizers = false;
-#endif
-        #endregion
-    }
-
-    /// <summary>
-    /// Options for form execution.
-    /// </summary>
-    [Flags]
-    public enum FormOptions
-    {
-        /// <summary>
-        /// No options.
-        /// </summary>
-        None,
-
-        /// <summary>
-        /// Prompt when the dialog starts.
-        /// </summary>
-        PromptInStart,
-
-        /// <summary>  
-        /// Prompt for fields that already have a value in the initial state when processing form.
-        /// </summary>
-        PromptFieldsWithValues
-    };
-
-    public delegate IForm<T> BuildForm<T>();
-
-    /// <summary>
-    /// Form dialog to fill in your state.
-    /// </summary>
-    /// <typeparam name="T">The type to fill in.</typeparam>
-    /// <remarks>
-    /// This is the root class for managing a FormFlow dialog. It is usually created
-    /// through the factory methods <see cref="FormDialog.FromForm{T}(BuildForm{T}, FormOptions)"/>
-    /// or <see cref="FormDialog.FromType{T}"/>. 
-    /// </remarks>
-    [Serializable]
-    public sealed class FormDialog<T> : IFormDialog<T>, ISerializable
-        where T : class
-    {
-        // constructor arguments
-        private readonly T _state;
-        private readonly BuildForm<T> _buildForm;
-        private readonly IEnumerable<EntityRecommendation> _entities;
-        private readonly FormOptions _options;
-
-        // instantiated in constructor, saved when serialized
-        private readonly FormState _formState;
-
-        // instantiated in constructor, re-instantiated when deserialized
-        private readonly IForm<T> _form;
-        private readonly IField<T> _commands;
-
-        private static IForm<T> BuildDefaultForm()
-        {
-            return new FormBuilder<T>().AddRemainingFields().Build();
-        }
-
-        #region Documentation
-        /// <summary>   Constructor for creating a FormFlow dialog. </summary>
-        /// <param name="state">        The intial state. </param>
-        /// <param name="buildForm">    A delegate for building the form. </param>
-        /// <param name="options">      Options for controlling the form. </param>
-        /// <param name="entities">     Optional entities to process into the form. </param>
-        /// <param name="cultureInfo">  The culture to use. </param>
-        /// <remarks>For building forms <see cref="IFormBuilder{T}"/>.</remarks>
-        #endregion
-        public FormDialog(T state, BuildForm<T> buildForm = null, FormOptions options = FormOptions.None, IEnumerable<EntityRecommendation> entities = null, CultureInfo cultureInfo = null)
-        {
-            buildForm = buildForm ?? BuildDefaultForm;
-            entities = entities ?? Enumerable.Empty<EntityRecommendation>();
-            cultureInfo = cultureInfo ?? CultureInfo.InvariantCulture;
-
-            // constructor arguments
-            SetField.NotNull(out this._state, nameof(state), state);
-            SetField.NotNull(out this._buildForm, nameof(buildForm), buildForm);
-            SetField.NotNull(out this._entities, nameof(entities), entities);
-            this._options = options;
-
-            // make our form
-            var form = _buildForm();
-
-            // instantiated in constructor, saved when serialized
-            this._formState = new FormState(form.Steps.Count);
-
-            // instantiated in constructor, re-instantiated when deserialized
-            this._form = form;
-            this._commands = this._form.BuildCommandRecognizer();
-        }
-
-        private FormDialog(SerializationInfo info, StreamingContext context)
-        {
-            // constructor arguments
-            SetField.NotNullFrom(out this._state, nameof(this._state), info);
-            SetField.NotNullFrom(out this._buildForm, nameof(this._buildForm), info);
-            SetField.NotNullFrom(out this._entities, nameof(this._entities), info);
-            this._options = info.GetValue<FormOptions>(nameof(this._options));
-
-            // instantiated in constructor, saved when serialized
-            SetField.NotNullFrom(out this._formState, nameof(this._formState), info);
-
-            // instantiated in constructor, re-instantiated when deserialized
-            this._form = _buildForm();
-            this._commands = this._form.BuildCommandRecognizer();
-        }
-
-        void ISerializable.GetObjectData(SerializationInfo info, StreamingContext context)
-        {
-            // constructor arguments
-            info.AddValue(nameof(this._state), this._state);
-            info.AddValue(nameof(this._buildForm), this._buildForm);
-            info.AddValue(nameof(this._entities), this._entities);
-            info.AddValue(nameof(this._options), this._options);
-
-            // instantiated in constructor, saved when serialized
-            info.AddValue(nameof(this._formState), this._formState);
-        }
-
-        #region IFormDialog<T> implementation
-
-        IForm<T> IFormDialog<T>.Form { get { return this._form; } }
-
-        #endregion
-
-        #region IDialog implementation
-
-        async Task IDialog<T>.StartAsync(IDialogContext context)
-        {
-            var entityGroups = (from entity in this._entities group entity by entity.Type);
-            foreach (var entityGroup in entityGroups)
-            {
-                var step = _form.Step(entityGroup.Key);
-                if (step != null)
-                {
-                    _formState.Step = _form.StepIndex(step);
-                    _formState.StepState = null;
-                    var builder = new StringBuilder();
-                    foreach (var entity in entityGroup)
-                    {
-                        builder.Append(entity.Entity);
-                        builder.Append(' ');
-                    }
-                    var input = builder.ToString();
-                    await step.DefineAsync(_state);
-                    step.Start(context, _state, _formState);
-                    var matches = MatchAnalyzer.Coalesce(step.Match(context, _state, _formState, input), input);
-                    if (MatchAnalyzer.IsFullMatch(input, matches, 0.0))
-                    {
-                        // TODO: In the case of clarification
-                        // 1) Go through them while supporting only quit or back and reset
-                        // 2) Drop them
-                        // 3) Just pick one (found in form.StepState, but that is opaque here)
-                        // The challenge is to support clarification without navigation, etc.
-                        await step.ProcessAsync(context, _state, _formState, input, matches);
-                    }
-                    else
-                    {
-                        _formState.SetPhase(StepPhase.Ready);
-                    }
-                }
-            }
-            if (!_options.HasFlag(FormOptions.PromptFieldsWithValues))
-            {
-                // Skip steps that already have a value if they are nullable and valid.
-                foreach (var step in _form.Steps)
-                {
-                    if (step.Type == StepType.Field
-                        && !step.Field.IsUnknown(_state)
-                        && step.Field.IsNullable)
-                    {
-                        await step.DefineAsync(_state);
-                        var val = step.Field.GetValue(_state);
-<<<<<<< HEAD
-
-                        var validationResult = await step.Field.ValidateAsync(_state, val);
-                        if (validationResult.IsValid)
-=======
-                        var result = await step.Field.ValidateAsync(_state, val);
+                        var result = await step.Field.ValidateAsync(_state, val);
                         if (result.IsValid)
->>>>>>> e81b9dd2
-                        {
-                            bool ok = true;
-                            double min, max;
-                            if (step.Field.Limits(out min, out max))
-                            {
-                                var num = (double)Convert.ChangeType(val, typeof(double));
-                                ok = (num >= min && num <= max);
-                            }
-                            if (ok)
-                            {
-                                _formState.Step = _form.StepIndex(step);
-                                _formState.SetPhase(StepPhase.Completed);
-                            }
-                        }
-                    }
-                }
-            }
-            _formState.Step = 0;
-            _formState.StepState = null;
-
-            if (this._options.HasFlag(FormOptions.PromptInStart))
-            {
-                await MessageReceived(context, null);
-            }
-            else
-            {
-                context.Wait(MessageReceived);
-            }
-        }
-
-        public async Task MessageReceived(IDialogContext context, IAwaitable<Connector.Message> toBot)
-        {
-            try
-            {
-                var toBotText = toBot != null ? (await toBot).Text : null;
-                string message = null;
-                string prompt = null;
-                bool useLastPrompt = false;
-                bool requirePrompt = false;
-                // Ensure we have initial definition for field steps
-                foreach (var step in _form.Steps)
-                {
-                    if (step.Type == StepType.Field && step.Field.Prompt == null)
-                    {
-                        await step.DefineAsync(_state);
-                    }
-                }
-                var next = (_formState.Next == null ? new NextStep() : ActiveSteps(_formState.Next, _state));
-                while (prompt == null && (message == null || requirePrompt) && MoveToNext(_state, _formState, next))
-                {
-                    IStep<T> step;
-                    IEnumerable<TermMatch> matches = null;
-                    var stepInput = toBotText == null ? "" : toBotText.Trim();
-                    if (stepInput.StartsWith("\""))
-                    {
-                        stepInput = stepInput.Substring(1);
-                    }
-                    if (stepInput.EndsWith("\""))
-                    {
-                        stepInput = stepInput.Substring(0, stepInput.Length - 1);
-                    }
-                    string feedback = null;
-                    if (next.Direction == StepDirection.Named && next.Names.Count() > 1)
-                    {
-                        // We need to choose between multiple next steps
-                        bool start = (_formState.Next == null);
-                        _formState.Next = next;
-                        step = new NavigationStep<T>(_form.Steps[_formState.Step].Name, _form, _state, _formState);
-                        if (start)
-                        {
-                            prompt = step.Start(context, _state, _formState);
-                        }
-                        else
-                        {
-                            matches = step.Match(context, _state, _formState, stepInput);
-                        }
-                    }
-                    else
-                    {
-                        // Processing current step
-                        step = _form.Steps[_formState.Step];
-                        var defined = await step.DefineAsync(_state);
-                        if (defined)
-                        {
-                            if (_formState.Phase() == StepPhase.Ready)
-                            {
-                                if (step.Type == StepType.Message)
-                                {
-                                    feedback = step.Start(context, _state, _formState);
-                                    requirePrompt = true;
-                                    useLastPrompt = false;
-                                    next = new NextStep();
-                                }
-                                else
-                                {
-                                    prompt = step.Start(context, _state, _formState);
-                                }
-                            }
-                            else if (_formState.Phase() == StepPhase.Responding)
-                            {
-                                matches = step.Match(context, _state, _formState, stepInput);
-                            }
-                        }
-                        else
-                        {
-                            _formState.SetPhase(StepPhase.Completed);
-                            next = new NextStep(StepDirection.Next);
-                        }
-                    }
-                    if (matches != null)
-                    {
-                        matches = MatchAnalyzer.Coalesce(matches, stepInput).ToArray();
-                        if (MatchAnalyzer.IsFullMatch(stepInput, matches))
-                        {
-                            var result = await step.ProcessAsync(context, _state, _formState, stepInput, matches);
-                            next = result.Next;
-                            feedback = result.Feedback;
-                            prompt = result.Prompt;
-
-                            // 1) Not completed, not valid -> Not require, last
-                            // 2) Completed, feedback -> require, not last
-                            requirePrompt = (_formState.Phase() == StepPhase.Completed);
-                            useLastPrompt = !requirePrompt;
-                        }
-                        else
-                        {
-                            // Filter non-active steps out of command matches
-                            var commands =
-                                toBotText.Trim().StartsWith("\"")
-                                ? new TermMatch[0]
-                                : (from command in MatchAnalyzer.Coalesce(_commands.Prompt.Recognizer.Matches(toBotText), toBotText)
-                                   where (command.Value is FormCommand
-                                       || _form.Fields.Field(command.Value as string).Active(_state))
-                                   select command).ToArray();
-                            if (MatchAnalyzer.IsFullMatch(toBotText, commands))
-                            {
-                                next = DoCommand(context, _state, _formState, step, commands, out feedback);
-                                requirePrompt = false;
-                                useLastPrompt = true;
-                            }
-                            else
-                            {
-                                if (matches.Count() == 0 && commands.Count() == 0)
-                                {
-                                    // TODO: If we implement fallback, opportunity to call parent dialogs
-                                    feedback = step.NotUnderstood(context, _state, _formState, toBotText);
-                                    requirePrompt = false;
-                                    useLastPrompt = false;
-                                }
-                                else
-                                {
-                                    // Go with response since it looks possible
-                                    var bestMatch = MatchAnalyzer.BestMatches(matches, commands);
-                                    if (bestMatch == 0)
-                                    {
-                                        var result = await step.ProcessAsync(context, _state, _formState, stepInput, matches);
-                                        next = result.Next;
-                                        feedback = result.Feedback;
-                                        prompt = result.Prompt;
-
-                                        requirePrompt = (_formState.Phase() == StepPhase.Completed);
-                                        useLastPrompt = !requirePrompt;
-                                    }
-                                    else
-                                    {
-                                        next = DoCommand(context, _state, _formState, step, commands, out feedback);
-                                        requirePrompt = false;
-                                        useLastPrompt = true;
-                                    }
-                                }
-                            }
-                        }
-                    }
-                    next = ActiveSteps(next, _state);
-                    if (feedback != null)
-                    {
-                        message = (message == null ? feedback : message + "\n\n" + feedback);
-                    }
-                }
-                if (next.Direction == StepDirection.Complete || next.Direction == StepDirection.Quit)
-                {
-                    if (next.Direction == StepDirection.Complete)
-                    {
-                        if (message != null)
-                        {
-                            await context.PostAsync(message);
-                        }
-                        if (_form.Completion != null)
-                        {
-                            await _form.Completion(context, _state);
-                        }
-                        context.Done(_state);
-                    }
-                    else if (next.Direction == StepDirection.Quit)
-                    {
-                        throw new FormCanceledException<T>("Form quit.")
-                        {
-                            LastForm = _state,
-                            Last = _form.Steps[_formState.Step].Name,
-                            Completed = (from step in _form.Steps
-                                         where _formState.Phase(_form.StepIndex(step)) == StepPhase.Completed
-                                         select step.Name).ToArray()
-                        };
-                    }
-                    else
-                    {
-                        throw new NotImplementedException();
-                    }
-                }
-                else
-                {
-                    if (message != null)
-                    {
-                        if (requirePrompt)
-                        {
-                            _formState.LastPrompt = prompt;
-                            prompt = message + "\n\n" + prompt;
-                        }
-                        else if (useLastPrompt)
-                        {
-                            prompt = message + "\n\n" + _formState.LastPrompt;
-                        }
-                        else
-                        {
-                            prompt = message;
-                        }
-                    }
-                    else
-                    {
-                        _formState.LastPrompt = prompt;
-                    }
-
-                    await context.PostAsync(prompt);
-                    context.Wait(MessageReceived);
-                }
-            }
-            catch (Exception inner)
-            {
-                if (!(inner is FormCanceledException<T>))
-                {
-                    throw new FormCanceledException<T>(inner.Message, inner)
-                    {
-                        LastForm = _state,
-                        Last = _form.Steps[_formState.Step].Name,
-                        Completed = (from step in _form.Steps
-                                     where _formState.Phase(_form.StepIndex(step)) == StepPhase.Completed
-                                     select step.Name).ToArray()
-                    };
-                }
-                else
-                {
-                    throw;
-                }
-            }
-        }
-
-        #endregion
-
-        #region Implementation
-
-        private NextStep ActiveSteps(NextStep next, T state)
-        {
-            var result = next;
-            if (next.Direction == StepDirection.Named)
-            {
-                var names = (from name in next.Names where _form.Fields.Field(name).Active(state) select name);
-                var count = names.Count();
-                if (count == 0)
-                {
-                    result = new NextStep();
-                }
-                else if (count != result.Names.Count())
-                {
-                    result = new NextStep(names);
-                }
-            }
-            return result;
-        }
-
-        /// <summary>
-        /// Find the next step to execute.
-        /// </summary>
-        /// <param name="state">The current state.</param>
-        /// <param name="form">The current form state.</param>
-        /// <param name="next">What step to execute next.</param>
-        /// <returns>True if can switch to step.</returns>
-        private bool MoveToNext(T state, FormState form, NextStep next)
-        {
-            bool found = false;
-            switch (next.Direction)
-            {
-                case StepDirection.Complete:
-                    break;
-                case StepDirection.Named:
-                    form.StepState = null;
-                    if (next.Names.Count() == 0)
-                    {
-                        goto case StepDirection.Next;
-                    }
-                    else if (next.Names.Count() == 1)
-                    {
-                        var name = next.Names.First();
-                        var nextStep = -1;
-                        for (var i = 0; i < _form.Steps.Count(); ++i)
-                        {
-                            if (_form.Steps[i].Name == name)
-                            {
-                                nextStep = i;
-                                break;
-                            }
-                        }
-                        if (nextStep == -1)
-                        {
-                            throw new ArgumentOutOfRangeException("NextStep", "Does not correspond to a field in the form.");
-                        }
-                        if (_form.Steps[nextStep].Active(state))
-                        {
-                            var current = _form.Steps[form.Step];
-                            form.SetPhase(_form.Fields.Field(current.Name).IsUnknown(state) ? StepPhase.Ready : StepPhase.Completed);
-                            form.History.Push(form.Step);
-                            form.Step = nextStep;
-                            form.SetPhase(StepPhase.Ready);
-                            found = true;
-                        }
-                        else
-                        {
-                            // If we went to a state which is not active fall through to the next active if any
-                            goto case StepDirection.Next;
-                        }
-                    }
-                    else
-                    {
-                        // Always mark multiple names as found so we can handle the user navigation
-                        found = true;
-                    }
-                    break;
-                case StepDirection.Next:
-                    var start = form.Step;
-                    // Next ready step including current one
-                    for (var offset = 0; offset < _form.Steps.Count; ++offset)
-                    {
-                        form.Step = (start + offset) % _form.Steps.Count;
-                        if (offset > 0)
-                        {
-                            form.StepState = null;
-                            form.Next = null;
-                        }
-                        var step = _form.Steps[form.Step];
-                        if ((form.Phase() == StepPhase.Ready || form.Phase() == StepPhase.Responding)
-                            && step.Active(state))
-                        {
-                            // Ensure all dependencies have values
-                            foreach (var dependency in step.Dependencies)
-                            {
-                                var dstep = _form.Step(dependency);
-                                var dstepi = _form.StepIndex(dstep);
-                                if (dstep.Active(state) && form.Phases[dstepi] != StepPhase.Completed)
-                                {
-                                    form.Step = dstepi;
-                                    break;
-                                }
-                            }
-                            found = true;
-                            if (form.Step != start && _form.Steps[start].Type != StepType.Message)
-                            {
-                                form.History.Push(start);
-                            }
-                            break;
-                        }
-                    }
-                    if (!found)
-                    {
-                        next.Direction = StepDirection.Complete;
-                    }
-                    break;
-                case StepDirection.Previous:
-                    while (form.History.Count() > 0)
-                    {
-                        var lastStepIndex = form.History.Pop();
-                        var lastStep = _form.Steps[lastStepIndex];
-                        if (lastStep.Active(state))
-                        {
-                            var step = _form.Steps[form.Step];
-                            form.SetPhase(step.Field.IsUnknown(state) ? StepPhase.Ready : StepPhase.Completed);
-                            form.Step = lastStepIndex;
-                            form.SetPhase(StepPhase.Ready);
-                            form.StepState = null;
-                            form.Next = null;
-                            found = true;
-                            break;
-                        }
-                    }
-                    if (!found)
-                    {
-                        next.Direction = StepDirection.Quit;
-                    }
-                    break;
-                case StepDirection.Quit:
-                    break;
-                case StepDirection.Reset:
-                    form.Reset();
-                    // Because we redo phase they can go through everything again but with defaults.
-                    found = true;
-                    break;
-            }
-            return found;
-        }
-
-        private NextStep DoCommand(IDialogContext context, T state, FormState form, IStep<T> step, IEnumerable<TermMatch> matches, out string feedback)
-        {
-            // TODO: What if there are more than one command?
-            feedback = null;
-            var next = new NextStep();
-            var value = matches.First().Value;
-            if (value is FormCommand)
-            {
-                switch ((FormCommand)value)
-                {
-                    case FormCommand.Backup:
-                        {
-                            next.Direction = step.Back(context, state, form) ? StepDirection.Next : StepDirection.Previous;
-                        }
-                        break;
-                    case FormCommand.Help:
-                        {
-                            var field = step.Field;
-                            var builder = new StringBuilder();
-                            foreach (var entry in _form.Configuration.Commands)
-                            {
-                                builder.Append("* ");
-                                builder.AppendLine(entry.Value.Help);
-                            }
-                            var navigation = new Prompter<T>(field.Template(TemplateUsage.NavigationCommandHelp), _form, null);
-                            var active = (from istep in _form.Steps
-                                          where istep.Type == StepType.Field && istep.Active(state)
-                                          select istep.Field.FieldDescription);
-                            var activeList = Language.BuildList(active, navigation.Annotation.ChoiceSeparator, navigation.Annotation.ChoiceLastSeparator);
-                            builder.Append("* ");
-                            builder.Append(navigation.Prompt(state, "", activeList));
-                            feedback = step.Help(state, form, builder.ToString());
-                        }
-                        break;
-                    case FormCommand.Quit: next.Direction = StepDirection.Quit; break;
-                    case FormCommand.Reset: next.Direction = StepDirection.Reset; break;
-                    case FormCommand.Status:
-                        {
-                            var prompt = new PromptAttribute("{*}");
-                            feedback = new Prompter<T>(prompt, _form, null).Prompt(state, "");
-                        }
-                        break;
-                }
-            }
-            else
-            {
-                var name = value as string;
-                var istep = _form.Step(name);
-                if (istep != null && istep.Active(state))
-                {
-                    next = new NextStep(new string[] { name });
-                }
-            }
-            return next;
-        }
-
-        #endregion
-    }
-}
-
-namespace Microsoft.Bot.Builder.Luis
-{
-    [Serializable]
-    public partial class EntityRecommendation
-    {
-    }
-
-    [Serializable]
-    public partial class IntentRecommendation
-    {
-    }
-}
-
-
+                        {
+                            bool ok = true;
+                            double min, max;
+                            if (step.Field.Limits(out min, out max))
+                            {
+                                var num = (double)Convert.ChangeType(val, typeof(double));
+                                ok = (num >= min && num <= max);
+                            }
+                            if (ok)
+                            {
+                                _formState.Step = _form.StepIndex(step);
+                                _formState.SetPhase(StepPhase.Completed);
+                            }
+                        }
+                    }
+                }
+            }
+            _formState.Step = 0;
+            _formState.StepState = null;
+
+            if (this._options.HasFlag(FormOptions.PromptInStart))
+            {
+                await MessageReceived(context, null);
+            }
+            else
+            {
+                context.Wait(MessageReceived);
+            }
+        }
+
+        public async Task MessageReceived(IDialogContext context, IAwaitable<Connector.Message> toBot)
+        {
+            try
+            {
+                var toBotText = toBot != null ? (await toBot).Text : null;
+                string message = null;
+                string prompt = null;
+                bool useLastPrompt = false;
+                bool requirePrompt = false;
+                // Ensure we have initial definition for field steps
+                foreach (var step in _form.Steps)
+                {
+                    if (step.Type == StepType.Field && step.Field.Prompt == null)
+                    {
+                        await step.DefineAsync(_state);
+                    }
+                }
+                var next = (_formState.Next == null ? new NextStep() : ActiveSteps(_formState.Next, _state));
+                while (prompt == null && (message == null || requirePrompt) && MoveToNext(_state, _formState, next))
+                {
+                    IStep<T> step;
+                    IEnumerable<TermMatch> matches = null;
+                    var stepInput = toBotText == null ? "" : toBotText.Trim();
+                    if (stepInput.StartsWith("\""))
+                    {
+                        stepInput = stepInput.Substring(1);
+                    }
+                    if (stepInput.EndsWith("\""))
+                    {
+                        stepInput = stepInput.Substring(0, stepInput.Length - 1);
+                    }
+                    string feedback = null;
+                    if (next.Direction == StepDirection.Named && next.Names.Count() > 1)
+                    {
+                        // We need to choose between multiple next steps
+                        bool start = (_formState.Next == null);
+                        _formState.Next = next;
+                        step = new NavigationStep<T>(_form.Steps[_formState.Step].Name, _form, _state, _formState);
+                        if (start)
+                        {
+                            prompt = step.Start(context, _state, _formState);
+                        }
+                        else
+                        {
+                            matches = step.Match(context, _state, _formState, stepInput);
+                        }
+                    }
+                    else
+                    {
+                        // Processing current step
+                        step = _form.Steps[_formState.Step];
+                        var defined = await step.DefineAsync(_state);
+                        if (defined)
+                        {
+                            if (_formState.Phase() == StepPhase.Ready)
+                            {
+                                if (step.Type == StepType.Message)
+                                {
+                                    feedback = step.Start(context, _state, _formState);
+                                    requirePrompt = true;
+                                    useLastPrompt = false;
+                                    next = new NextStep();
+                                }
+                                else
+                                {
+                                    prompt = step.Start(context, _state, _formState);
+                                }
+                            }
+                            else if (_formState.Phase() == StepPhase.Responding)
+                            {
+                                matches = step.Match(context, _state, _formState, stepInput);
+                            }
+                        }
+                        else
+                        {
+                            _formState.SetPhase(StepPhase.Completed);
+                            next = new NextStep(StepDirection.Next);
+                        }
+                    }
+                    if (matches != null)
+                    {
+                        matches = MatchAnalyzer.Coalesce(matches, stepInput).ToArray();
+                        if (MatchAnalyzer.IsFullMatch(stepInput, matches))
+                        {
+                            var result = await step.ProcessAsync(context, _state, _formState, stepInput, matches);
+                            next = result.Next;
+                            feedback = result.Feedback;
+                            prompt = result.Prompt;
+
+                            // 1) Not completed, not valid -> Not require, last
+                            // 2) Completed, feedback -> require, not last
+                            requirePrompt = (_formState.Phase() == StepPhase.Completed);
+                            useLastPrompt = !requirePrompt;
+                        }
+                        else
+                        {
+                            // Filter non-active steps out of command matches
+                            var commands =
+                                toBotText.Trim().StartsWith("\"")
+                                ? new TermMatch[0]
+                                : (from command in MatchAnalyzer.Coalesce(_commands.Prompt.Recognizer.Matches(toBotText), toBotText)
+                                   where (command.Value is FormCommand
+                                       || _form.Fields.Field(command.Value as string).Active(_state))
+                                   select command).ToArray();
+                            if (MatchAnalyzer.IsFullMatch(toBotText, commands))
+                            {
+                                next = DoCommand(context, _state, _formState, step, commands, out feedback);
+                                requirePrompt = false;
+                                useLastPrompt = true;
+                            }
+                            else
+                            {
+                                if (matches.Count() == 0 && commands.Count() == 0)
+                                {
+                                    // TODO: If we implement fallback, opportunity to call parent dialogs
+                                    feedback = step.NotUnderstood(context, _state, _formState, toBotText);
+                                    requirePrompt = false;
+                                    useLastPrompt = false;
+                                }
+                                else
+                                {
+                                    // Go with response since it looks possible
+                                    var bestMatch = MatchAnalyzer.BestMatches(matches, commands);
+                                    if (bestMatch == 0)
+                                    {
+                                        var result = await step.ProcessAsync(context, _state, _formState, stepInput, matches);
+                                        next = result.Next;
+                                        feedback = result.Feedback;
+                                        prompt = result.Prompt;
+
+                                        requirePrompt = (_formState.Phase() == StepPhase.Completed);
+                                        useLastPrompt = !requirePrompt;
+                                    }
+                                    else
+                                    {
+                                        next = DoCommand(context, _state, _formState, step, commands, out feedback);
+                                        requirePrompt = false;
+                                        useLastPrompt = true;
+                                    }
+                                }
+                            }
+                        }
+                    }
+                    next = ActiveSteps(next, _state);
+                    if (feedback != null)
+                    {
+                        message = (message == null ? feedback : message + "\n\n" + feedback);
+                    }
+                }
+                if (next.Direction == StepDirection.Complete || next.Direction == StepDirection.Quit)
+                {
+                    if (next.Direction == StepDirection.Complete)
+                    {
+                        if (message != null)
+                        {
+                            await context.PostAsync(message);
+                        }
+                        if (_form.Completion != null)
+                        {
+                            await _form.Completion(context, _state);
+                        }
+                        context.Done(_state);
+                    }
+                    else if (next.Direction == StepDirection.Quit)
+                    {
+                        throw new FormCanceledException<T>("Form quit.")
+                        {
+                            LastForm = _state,
+                            Last = _form.Steps[_formState.Step].Name,
+                            Completed = (from step in _form.Steps
+                                         where _formState.Phase(_form.StepIndex(step)) == StepPhase.Completed
+                                         select step.Name).ToArray()
+                        };
+                    }
+                    else
+                    {
+                        throw new NotImplementedException();
+                    }
+                }
+                else
+                {
+                    if (message != null)
+                    {
+                        if (requirePrompt)
+                        {
+                            _formState.LastPrompt = prompt;
+                            prompt = message + "\n\n" + prompt;
+                        }
+                        else if (useLastPrompt)
+                        {
+                            prompt = message + "\n\n" + _formState.LastPrompt;
+                        }
+                        else
+                        {
+                            prompt = message;
+                        }
+                    }
+                    else
+                    {
+                        _formState.LastPrompt = prompt;
+                    }
+
+                    await context.PostAsync(prompt);
+                    context.Wait(MessageReceived);
+                }
+            }
+            catch (Exception inner)
+            {
+                if (!(inner is FormCanceledException<T>))
+                {
+                    throw new FormCanceledException<T>(inner.Message, inner)
+                    {
+                        LastForm = _state,
+                        Last = _form.Steps[_formState.Step].Name,
+                        Completed = (from step in _form.Steps
+                                     where _formState.Phase(_form.StepIndex(step)) == StepPhase.Completed
+                                     select step.Name).ToArray()
+                    };
+                }
+                else
+                {
+                    throw;
+                }
+            }
+        }
+
+        #endregion
+
+        #region Implementation
+
+        private NextStep ActiveSteps(NextStep next, T state)
+        {
+            var result = next;
+            if (next.Direction == StepDirection.Named)
+            {
+                var names = (from name in next.Names where _form.Fields.Field(name).Active(state) select name);
+                var count = names.Count();
+                if (count == 0)
+                {
+                    result = new NextStep();
+                }
+                else if (count != result.Names.Count())
+                {
+                    result = new NextStep(names);
+                }
+            }
+            return result;
+        }
+
+        /// <summary>
+        /// Find the next step to execute.
+        /// </summary>
+        /// <param name="state">The current state.</param>
+        /// <param name="form">The current form state.</param>
+        /// <param name="next">What step to execute next.</param>
+        /// <returns>True if can switch to step.</returns>
+        private bool MoveToNext(T state, FormState form, NextStep next)
+        {
+            bool found = false;
+            switch (next.Direction)
+            {
+                case StepDirection.Complete:
+                    break;
+                case StepDirection.Named:
+                    form.StepState = null;
+                    if (next.Names.Count() == 0)
+                    {
+                        goto case StepDirection.Next;
+                    }
+                    else if (next.Names.Count() == 1)
+                    {
+                        var name = next.Names.First();
+                        var nextStep = -1;
+                        for (var i = 0; i < _form.Steps.Count(); ++i)
+                        {
+                            if (_form.Steps[i].Name == name)
+                            {
+                                nextStep = i;
+                                break;
+                            }
+                        }
+                        if (nextStep == -1)
+                        {
+                            throw new ArgumentOutOfRangeException("NextStep", "Does not correspond to a field in the form.");
+                        }
+                        if (_form.Steps[nextStep].Active(state))
+                        {
+                            var current = _form.Steps[form.Step];
+                            form.SetPhase(_form.Fields.Field(current.Name).IsUnknown(state) ? StepPhase.Ready : StepPhase.Completed);
+                            form.History.Push(form.Step);
+                            form.Step = nextStep;
+                            form.SetPhase(StepPhase.Ready);
+                            found = true;
+                        }
+                        else
+                        {
+                            // If we went to a state which is not active fall through to the next active if any
+                            goto case StepDirection.Next;
+                        }
+                    }
+                    else
+                    {
+                        // Always mark multiple names as found so we can handle the user navigation
+                        found = true;
+                    }
+                    break;
+                case StepDirection.Next:
+                    var start = form.Step;
+                    // Next ready step including current one
+                    for (var offset = 0; offset < _form.Steps.Count; ++offset)
+                    {
+                        form.Step = (start + offset) % _form.Steps.Count;
+                        if (offset > 0)
+                        {
+                            form.StepState = null;
+                            form.Next = null;
+                        }
+                        var step = _form.Steps[form.Step];
+                        if ((form.Phase() == StepPhase.Ready || form.Phase() == StepPhase.Responding)
+                            && step.Active(state))
+                        {
+                            // Ensure all dependencies have values
+                            foreach (var dependency in step.Dependencies)
+                            {
+                                var dstep = _form.Step(dependency);
+                                var dstepi = _form.StepIndex(dstep);
+                                if (dstep.Active(state) && form.Phases[dstepi] != StepPhase.Completed)
+                                {
+                                    form.Step = dstepi;
+                                    break;
+                                }
+                            }
+                            found = true;
+                            if (form.Step != start && _form.Steps[start].Type != StepType.Message)
+                            {
+                                form.History.Push(start);
+                            }
+                            break;
+                        }
+                    }
+                    if (!found)
+                    {
+                        next.Direction = StepDirection.Complete;
+                    }
+                    break;
+                case StepDirection.Previous:
+                    while (form.History.Count() > 0)
+                    {
+                        var lastStepIndex = form.History.Pop();
+                        var lastStep = _form.Steps[lastStepIndex];
+                        if (lastStep.Active(state))
+                        {
+                            var step = _form.Steps[form.Step];
+                            form.SetPhase(step.Field.IsUnknown(state) ? StepPhase.Ready : StepPhase.Completed);
+                            form.Step = lastStepIndex;
+                            form.SetPhase(StepPhase.Ready);
+                            form.StepState = null;
+                            form.Next = null;
+                            found = true;
+                            break;
+                        }
+                    }
+                    if (!found)
+                    {
+                        next.Direction = StepDirection.Quit;
+                    }
+                    break;
+                case StepDirection.Quit:
+                    break;
+                case StepDirection.Reset:
+                    form.Reset();
+                    // Because we redo phase they can go through everything again but with defaults.
+                    found = true;
+                    break;
+            }
+            return found;
+        }
+
+        private NextStep DoCommand(IDialogContext context, T state, FormState form, IStep<T> step, IEnumerable<TermMatch> matches, out string feedback)
+        {
+            // TODO: What if there are more than one command?
+            feedback = null;
+            var next = new NextStep();
+            var value = matches.First().Value;
+            if (value is FormCommand)
+            {
+                switch ((FormCommand)value)
+                {
+                    case FormCommand.Backup:
+                        {
+                            next.Direction = step.Back(context, state, form) ? StepDirection.Next : StepDirection.Previous;
+                        }
+                        break;
+                    case FormCommand.Help:
+                        {
+                            var field = step.Field;
+                            var builder = new StringBuilder();
+                            foreach (var entry in _form.Configuration.Commands)
+                            {
+                                builder.Append("* ");
+                                builder.AppendLine(entry.Value.Help);
+                            }
+                            var navigation = new Prompter<T>(field.Template(TemplateUsage.NavigationCommandHelp), _form, null);
+                            var active = (from istep in _form.Steps
+                                          where istep.Type == StepType.Field && istep.Active(state)
+                                          select istep.Field.FieldDescription);
+                            var activeList = Language.BuildList(active, navigation.Annotation.ChoiceSeparator, navigation.Annotation.ChoiceLastSeparator);
+                            builder.Append("* ");
+                            builder.Append(navigation.Prompt(state, "", activeList));
+                            feedback = step.Help(state, form, builder.ToString());
+                        }
+                        break;
+                    case FormCommand.Quit: next.Direction = StepDirection.Quit; break;
+                    case FormCommand.Reset: next.Direction = StepDirection.Reset; break;
+                    case FormCommand.Status:
+                        {
+                            var prompt = new PromptAttribute("{*}");
+                            feedback = new Prompter<T>(prompt, _form, null).Prompt(state, "");
+                        }
+                        break;
+                }
+            }
+            else
+            {
+                var name = value as string;
+                var istep = _form.Step(name);
+                if (istep != null && istep.Active(state))
+                {
+                    next = new NextStep(new string[] { name });
+                }
+            }
+            return next;
+        }
+
+        #endregion
+    }
+}
+
+namespace Microsoft.Bot.Builder.Luis
+{
+    [Serializable]
+    public partial class EntityRecommendation
+    {
+    }
+
+    [Serializable]
+    public partial class IntentRecommendation
+    {
+    }
+}
+
+