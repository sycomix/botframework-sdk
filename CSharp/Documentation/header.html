﻿<!-- HTML header for doxygen 1.8.11-->
<!DOCTYPE html PUBLIC "-//W3C//DTD XHTML 1.0 Transitional//EN" "http://www.w3.org/TR/xhtml1/DTD/xhtml1-transitional.dtd">
<html xmlns="http://www.w3.org/1999/xhtml">
<head>
<meta http-equiv="Content-Type" content="text/xhtml;charset=UTF-8"/>
<meta http-equiv="X-UA-Compatible" content="IE=Edge"/>
<!--BEGIN PROJECT_NAME--><title>$title | Bot Builder SDK C# Reference Library | Bot Framework</title><!--END PROJECT_NAME-->
<link href="$relpath^tabs.css" rel="stylesheet" type="text/css"/>
<script type="text/javascript" src="$relpath^jquery.js"></script>
<script type="text/javascript" src="$relpath^dynsections.js"></script>
$treeview
$search
$mathjax
<link href="$relpath^$stylesheet" rel="stylesheet" type="text/css" />
$extrastylesheet
<<<<<<< HEAD
<link rel="stylesheet" href="/css/documentation.css?1">
=======
<link rel="stylesheet" href="/css/documentation.css?1"/>
    <script type="text/javascript" src="/css/documents.js"></script>

>>>>>>> 7c9954dc
    <!-- START OF SmartSource Data Collector TAG v10.4.23 -->
    <!-- Copyright (c) 2016 Webtrends Inc.  All rights reserved. -->
    <script type="text/javascript" src="/js/webtrends.load.js"></script>
    <!--
      appInsights
    -->
    <script type="text/javascript">
    var appInsights=window.appInsights||function(config){
      function r(config){t[config]=function(){var i=arguments;t.queue.push(function(){t[config].apply(t,i)})}}var t={config:config},u=document,e=window,o="script",s=u.createElement(o),i,f;for(s.src=config.url||"//az416426.vo.msecnd.net/scripts/a/ai.0.js",u.getElementsByTagName(o)[0].parentNode.appendChild(s),t.cookie=u.cookie,t.queue=[],i=["Event","Exception","Metric","PageView","Trace"];i.length;)r("track"+i.pop());return r("setAuthenticatedUserContext"),r("clearAuthenticatedUserContext"),config.disableExceptionTracking||(i="onerror",r("_"+i),f=e[i],e[i]=function(config,r,u,e,o){var s=f&&f(config,r,u,e,o);return s!==!0&&t["_"+i](config,r,u,e,o),s}),t
      }({
          instrumentationKey:"ecf7f29d-de8c-4169-a492-bdce0a32c300"
      });

      window.appInsights=appInsights;
      appInsights.trackPageView();
    </script>
    <script type="text/javascript">
        $(document).ready(function () {
            var sidenav = $('#side-nav');
            sidenav.before('<div id="content-container" class="outline"></div>');
            var doccontent = $('#doc-content');
			var contentcontainer = $('#content-container');
            contentcontainer.append(sidenav);
            contentcontainer.append(doccontent);
            doccontent.prepend($('#referenceSearch'));
			var top = $('#top');
			top.before('<div class="fullWidth"></div>');
			var fullwidth = $('div.fullWidth');
			fullwidth.before('<div id="app-body"></div>');
			fullwidth.append(top);
			fullwidth.append(contentcontainer);
			fullwidth.append($('.footer'));
			var appbody = $('#app-body');
			appbody.append(fullwidth);
			var navtreecontents = $('#nav-tree-contents');
			navtreecontents.prepend('<ul><li><div class="label"><a href="/">&lt; Documentation Home</a></div></li></ul>');
			sidenav.prepend('<div id="wrapper"><form id="docs-search-form" action="/en-us/search/"><select id="lang-select" name="lang" ><option value="">All</option><option value="node">Node.js</option><option value="csharp">.NET</option></select><input id="q" name="q" type="text" placeholder=""><input type="hidden" id="v" name="v" value="v1"><input type="hidden" id="mkt" name="mkt" value="en-us"><button id="bt_search" name="bt_search" class="icon-search" type="submit"></button></form></div>');
			$('#MSearchField').removeAttr('value').attr('placeholder', 'Search the Bot Builder SDK C# reference');
        });
    </script>
    <script type="text/javascript" src="/css/documents.js"></script>
</head>
<body>
<div id="referenceSearch">$searchbox</div>
<div id="top"><!-- do not remove this div, it is closed by doxygen! -->
	<div>
		<header>
			<div class="outline">
				<div class="header">
					<a class="logo" href="//www.microsoft.com">
						<svg class="svgicon svgicon-microsoft-color-logo">
							<use xmlns:xlink="http://www.w3.org/1999/xlink" xlink:href="/images/symbol-defs.svg#svgicon-microsoft-color-logo"></use>
						</svg>
					</a>
					<div class="loading-animation"></div>
					<span class="environment"></span>
					<div>
					</div>
				</div>
			</div>
		</header>
		<div class="brand-primary">
			<div class="jumbo">
				<div class="jumbo-header"><a href="https://www.botframework.com/">Bot Framework</a></div>
					<ul class="header-nav"><li><a href="https://dev.botframework.com/#/bots">My bots</a>
						</li><li>
						<a href="https://dev.botframework.com/#/bots/new">Register a bot</a></li><li class="active">
						<a href="/">Documentation</a></li><li>
						<a href="https://bots.botframework.com/" class="active">Bot Directory</a></li></ul>
				</div>
			</div>
		</div>
	</div>
<!-- end header part --><|MERGE_RESOLUTION|>--- conflicted
+++ resolved
@@ -13,13 +13,9 @@
 $mathjax
 <link href="$relpath^$stylesheet" rel="stylesheet" type="text/css" />
 $extrastylesheet
-<<<<<<< HEAD
-<link rel="stylesheet" href="/css/documentation.css?1">
-=======
 <link rel="stylesheet" href="/css/documentation.css?1"/>
     <script type="text/javascript" src="/css/documents.js"></script>
 
->>>>>>> 7c9954dc
     <!-- START OF SmartSource Data Collector TAG v10.4.23 -->
     <!-- Copyright (c) 2016 Webtrends Inc.  All rights reserved. -->
     <script type="text/javascript" src="/js/webtrends.load.js"></script>
