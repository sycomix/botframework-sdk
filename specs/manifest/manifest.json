{
    "id": "https://botframework.com/schemas/manifest",
    "$schema": "http://json-schema.org/draft-07/schema#",
    "type": "object",
    "properties": {
        "id": { "type": "string" },
        "msaAppId": { "type": "string" },
        "endpoint": { "type": "string", "format": "uri" },
        "iconUrl": { "type": "string", "format": "uri" },
        "authenticationConnections": { "type": "array", "items:": { "$ref": "https://botframework.com/schemas/manifest/authenticationConnectionDefinition" } },
        "actions": { "type": "array", "items": { "$ref": "https://botframework.com/schemas/manifest/action" } }
    },
    "definitions": {
        "authenticationConnectionDefinition": {
            "properties": {
                "id": { "type": "string" },
                "serviceProviderId": { "type": "string" },
                "clientId": { "type": "string" },
                "clientSecret": { "type": "string" },
                "scopes": { "type": "string" },
                "properties": { "type": "object" }
            }
        },
        "action": {
            "properties": {
                "id": { "type": "string" },
                "definition": { "$ref": "https://botframework.com/schemas/manifest/actionDefinition" }
            }
        },
        "actionDefinition": {
            "properties": {
                "id": { "type": "string" },
                "description": { "type": "string" },
<<<<<<< HEAD
                "entities": { "type": "array", "items": { "$ref": "https://botframework.com/schemas/manifest/entityDefinition" } },
                "triggers": { "$ref": "https://botframework.com/schemas/manifest/triggerSet" }
=======
                "slots": { "type": "array", "items": { "$ref": "https://botframework.com/schemas/manifest/slotDefinition" } },
                "utterances": { "type": "array", "items": { "$ref": "https://botframework.com/schemas/manifest/utteranceDefinition" } }
>>>>>>> 52fcdcf6
            }
        },
        "slotDefinition": {
            "properties": {
                "name": { "type": "string" },
                "desiredType": { "type": "string" }
            }
        },
        "triggerSet": {
            "properties": {
                "utterances": { "type": "array", "items": { "$ref": "https://botframework.com/schemas/manifest/utteranceDefinition" } }
            }
        },
        "utteranceDefinition": {
            "properties": {
                "text": { "type": "string" },
                "locale": { "type": "string" },
                "entities": { "type": "array", "items": { "$ref": "https://botframework.com/schemas/manifest/entityReference" } }
            }
        },
        "entityReference": {
            "properties": {
                "name": { "type": "string" },
                "startPosition": { "type": "number" },
                "endPosition": { "type": "number" }
            }
        }
    }
}<|MERGE_RESOLUTION|>--- conflicted
+++ resolved
@@ -31,13 +31,8 @@
             "properties": {
                 "id": { "type": "string" },
                 "description": { "type": "string" },
-<<<<<<< HEAD
-                "entities": { "type": "array", "items": { "$ref": "https://botframework.com/schemas/manifest/entityDefinition" } },
+                "slots": { "type": "array", "items": { "$ref": "https://botframework.com/schemas/manifest/slotDefinition" } },
                 "triggers": { "$ref": "https://botframework.com/schemas/manifest/triggerSet" }
-=======
-                "slots": { "type": "array", "items": { "$ref": "https://botframework.com/schemas/manifest/slotDefinition" } },
-                "utterances": { "type": "array", "items": { "$ref": "https://botframework.com/schemas/manifest/utteranceDefinition" } }
->>>>>>> 52fcdcf6
             }
         },
         "slotDefinition": {
