# Bot Framework -- Manifest

## Abstract

The Bot Framework Manifest format describes a service capable of sending and receiving Bot Framework-compatible messages. The manifest allows configuration, registration, and publishing data about that bot to be authored, stored, and transmitted between services.

## Table of Contents

1. [Introduction](#Introduction)
2. [Basic manifest structure](#Basic-manifest-structure)
3. [Serialization](#Serialization)
4. [Use in APIs](#Use-in-APIs)
5. [Identity fields](#Identity-fields)
6. [Action fields](#Action-fields)
7. [Publishing fields](#Publishing-fields)
8. [Complex types](#Complex-types)
9. [References](#References)

## Introduction

### Overview

The Bot Framework Protocol [[1](#References)] and corresponding Activity schema [[2](#References)] describe a language for sending and receiving conversational messages between humans and automated software. Software that implements the "bot" side of this protocol are frequently registered so they can be contacted by users.

The Bot Framework Manifest format, defined here, describes how to contact this bot, what capabilities it offers, and information about how it should be published. Fields in the manifest appear flat at the root level but are organized within this document according to each goal.

This format is intended to support initial development of the bot, where tools can be used to automate source code templates based on manifest contents; testing of the bot, by providing information about its configuration; and finally, registering the bot so it can be used in production. During the development process, tools such as [msbot](https://github.com/Microsoft/botbuilder-tools/tree/master/MSBot) [[3](#References)] may be used in conjunction with or as a precursor to the manifest.

### Requirements

The key words "MUST", "MUST NOT", "REQUIRED", "SHALL", "SHALL NOT", "SHOULD", "SHOULD NOT", "RECOMMENDED", "MAY", and "OPTIONAL" in this document are to be interpreted as described in [RFC 2119](https://tools.ietf.org/html/rfc2119) [[3](#References)].

An implementation is not compliant if it fails to satisfy one or more of the MUST or REQUIRED level requirements for the protocols it implements. An implementation that satisfies all the MUST or REQUIRED level and all the SHOULD level requirements for its protocols is said to be "unconditionally compliant"; one that satisfies all the MUST level requirements but not all the SHOULD level requirements for its protocols is said to be "conditionally compliant."

### Numbered requirements

Lines beginning with markers of the form `MXXXX` are specific requirements designed to be referenced by number in discussion outside of this document. They do not carry any more or less weight than normative statements made outside of `MXXXX` lines.

`M1000`: Editors of this specification MAY add new `MXXXX` requirements. They SHOULD find numeric `MXXXX` values that preserve the document's flow.

`M1001`: Editors MUST NOT renumber existing `MXXXX` requirements.

`M1002`: Editors MAY delete or revise `MXXXX` requirements. If revised, editors SHOULD retain the existing `MXXXX` value if the topic of the requirement remains largely intact.

`M1003`: Editors SHOULD NOT reuse retired `MXXXX` values. A list of deleted values MAY be maintained at the end of this document.

### Terminology

bot
> Software that sends and receives activities conformant with the Bot Framework Protocol. Bots are also referred to as *skills*, *agents*, and otherwise, although this document uses the term *bot* exclusively.

manifest
> Stored or transmitted description of a bot that conforms to the Manifest format.

reader
> Software reading a manifest.

writer
> Software writing a manifest.

registry
> Software, typically accessed via a portal or API, that accepts manifests for storage and indexing.

field
> A named value within a manifest or nested object.

### Overall organization

The manifest format is a flat list of name/value pairs, some of which are primitive objects, and some of which are complex (nested). The manifest is commonly expressed in the JSON format, but can also be projected into in-memory data structures in languages like C# and JavaScript.

Most fields within the manifest are optional. Developers may wish to use all features of the manifest format to describe their bot, and others will choose to use parts of the format. The format does not put guidelines on the completeness of a manifest, and a manifest that contains only a small number of fields may still be useful for readers.

Even though the manifest is flat, its fields are organized into three categories:
1. What the bot is and where it can be contacted ([identity fields](#Identity-fields)])
2. What the bot can do ([action fields](#Action-fields))
3. Where the bot is published ([publishing fields](#Publishing-fields))
The ordering of fields within this document is intended to place similar concepts in the same place in the document.

The document is intended to be extensible except where specifically noted. To preserve interoperability, writers are encouraged to retain the meaning of existing fields so that a generic reader can make sense of their contents even when extensions are added.

## Basic manifest structure

This section defines the requirements for the basic structure of the manifest. JSON is used as the common interchange format and defines limitations for field contents and uniqueness. (For example, XML-style attributes on field are not allowed.)

`M2000`: Manifest contents MUST be serializable to the JSON format, including adherence to e.g. field uniqueness constraints.

`M2002`: Readers MAY allow improperly-cased field names, although this is not required. If readers allow any improperly-cased field names, they MUST allow all fields to be improperly cased.

`M2003`: Unless otherwise noted, writers SHOULD NOT include empty string values for string fields.

`M2004`: Unless otherwise noted, writers SHOULD NOT include empty arrays or complex objects without child fields.

`M2005`: Unless otherwise noted, emitters MAY include additional fields within the manifest or any nested complex objects. Readers MUST accept fields they do not understand.

`M2006`: Writers SHOULD preserve the order of fields as described in this specification. Readers MUST allow fields to be expressed in other orders.

## Serialization

Manifests are valid in the ".man" file format described in this section.

### .man file format

`M2100`: Valid .man files MUST be a serialized JSON enitity.

`M2101`: Writers SHOULD use UTF-8 encoding for all .man files. Writers SHOULD NOT include byte-order marks (BOM) in .man files. Readers MAY reject .man files that include BOM or encoding other than UTF-8.

`M2102`: For legibilty, writers SHOULD pretty-format JSON so it includes newlines and whitespace.

## Use in APIs

Manifest contents are commonly exchanged via APIs and those APIs may expose raw file upload or more fine-grained REST APIs that include manifest fields. In the latter case, APIs that faithfully map manifest content and meaning will have the best interoperability with the Bot Framework ecosystem.

### Registries

The most common use for manifest APIs is as a way to accept manifests as part of a registry.

`M3000`: Registries SHOULD allow raw manifest upload when possible.

`M3001`: Registries MAY map manifest content and meaning to REST APIs.

`M3002`: Registries SHOULD allow raw manifests to be downloaded, even if upload is not supported.

`M3003`: Unless otherwise noted, registries SHOULD accept the entire manifest or reject it entirely. Registries SHOULD NOT omit fields that are understood but fail to meet syntax or policy requirements. Registries MAY ignore fields they do not understand.

Frequently, registries accept manifests in order to list bots for a directory or repository. In these cases, the assignment of IDs is sometimes allowed only by the registry itself.

`M3010`: Registries MAY reject manifests with empty or missing IDs.

`M3011`: Registries MAY allow manifests with empty or missing IDs. If IDs are assigned, the registry SHOULD communicate these IDs back to the submitter.

## Identity fields

The fields in this description describe what the bot is and where to contact it. Typically these fields are used to assign stable identifiers (for later operations, like updates and deletes) and contact the bot once a channel or orchestrator has decided to route traffic there. Fields in this section appear at the root of the manifest alongside [action fields](#Action-fields) and [publishing fields](#Publishing-fields).

### Id

The `id` field represents the unique ID of the bot within the system in which it is registered (e.g. the Bot Framework development portal). The value of the `id` field is of type string.

### MsaAppId

The `msaAppId` field contains the ID of the MSA/AAD app that represents the bot for service-to-service auth. The value of the `msaAppId` field is of type string.

### Endpoint

The `endpoint` field contains the endpoint URL of the bot compatible with the Bot Framework Protocol [[1](#References)]. This endpoint definition has a fixed protocol (the Bot Framework Protocol) that can be used with many bindings, the most common being HTTP/S. For simplicity, the HTTP/S binding is fixed to the binding defined in the Bot Framework Protocol, although other URL schemes may be used to define different bindings as long as the core protocol semantics are retained.

The value of the `endpoint` field is a URL [[5](#References)] within a string.

`M4030`: Writers MUST NOT overload the `endpoint` field to contain endpoints with alternative protocols.

`M4031`: Writers MUST NOT use HTTP- or HTTPS-scheme URLs to represent alternative bindings, even if those bindings operate over HTTP/S.

`M4032`: Writers MAY use non-HTTP/S-scheme URLs to represent alternative bindings.

### Icon URL

The `iconUrl` field contains the URL of the bot's icon. The value of the `iconUrl` is a URI [[5](#References)] within a string.

Registries typically expect icon URLs with HTTP or HTTPS schemes, and some registries require HTTPS. For this reason, HTTPS is the most interoperable way to deliver icons. However, alternative delivery mechanisms, such as local files or Data URIs (as defined in [RFC 2397](https://tools.ietf.org/html/rfc2397) [[7](#References)]) may be supported by some regsitries.

`M4100`: Registries SHOULD accept `iconUrl` values of HTTPS scheme.

### Authentication connections

Some registars accept definitions for authentication providers that bots can use at runtime to collect sign-in and access consent from users. The configuration for this information is stored in the `authenticationConnections` field. The `authenticationConnections` field is an array of type [`authenticationConnection`](#Authentication-connection)

## Action fields

There is only one field in the actions section: [`actions`](#Actions). This field describes the capabilities that the bot advertises.

### Actions

The `actions` field contains a list of actions the bot advertises it can accept. The `actions` field is an array of type ['action'](#Action).

Typically actions are used to describe functions central to a bot's purpose, but not ancillary functionality necessary to complete the bot's user experience. For example, a bot for filing bugs could advertise an action for filing a bug, but not advertise an action for surfacing help requests.

Actions are sometimes defined by the bot, for example when the functionality is specific to the bot, and in other cases is defined globally so more than one bot can register for the same action. The granularity and details of these actions are up to whoever defines them.

In cases where the action is defined by the bot, the definition may be included inline within the action registration. In cases where the bot is only registering for a predefined action, the action registration is unlikely to include the definition.

An action advertisement is not a guarantee that the bot can successfully service a request that meets the syntactical requirements for the action. Instead, it merely indicates that the bot *might* be able to handle requests for that action. Correspondingly, a bot advertising an action is not guaranteed to receive all fields and all entities defined for an action.

### Publishing fields

The publishing section contains information about how the bot is published into a registry, typically for discovery by users. The name, structure, and meaning of the fields are established by the registry.

`M4800`: Writers SHOULD only include publishing fields applicable to the registry where the manifest is intended to be consumed. If the manifest is not intended for consumption within a registry, writers SHOULD NOT include any publishing fields.

## Complex types

### Action

The `action` type describes a single action registration, and optionally the action's definition. More details on action registrations and definitions can be found in the ['actions'](#Actions) topic.

#### ID

The `id` field contains the unique ID of the action within the system in which it is registered (e.g. the Bot Framework development portal). The value of the `id` field is of type string.

#### Definition

The `definition` field contains the definition for an action. In many cases, the definition is omitted. The type of the `definition` field is of type [`actionDefinition`](#Action-definition).

`M5020`: Readers who do not allow modification of existing action definitions SHOULD ignore `definition` fields for actions that cannot be updated.

`M5021`: Readers SHOULD reject definitions if both the action and the definition contain `id` fields and those fields are not identical.

### Action definition

The `actionDefinition` type declares the shape and meaning of an action. Actions may be triggered by utterance, direct binding (via a button), physical gesture, regex, and many other schemes. Some of these triggering techniques are expressed directly within the action definition: for example, the [`utterances`](#Utterances) field contains examples that could be used to train an NLP dispatching system. Some triggering systems are outside the scope of this specification, but may be used by readers and writers of the Action.

#### ID

The `id` field contains the unique ID of the action within the system in which it is registered. The `id` field is redundant with the ID field in the [`action`](#Action) type.

`M5110`: Writers SHOULD omit the `id` field within the `actionDefinition` type if it is contained within an `action` with a corresponding `id`.

#### Description

The `description` field contains a textual description of the action. The value of the `description` field is of type string.

#### Slots

The `slots` field contains a list of slot definitions for the action. Slots are places defining the meaning and desired type of entities. The value of the `slots` field is an array of type [`slotDefinition`](#Slot-definition).

`M5130`: Readers and writers SHOULD preserve the order of slot definitions.

#### Triggers

The `triggers` field contains triggers that orchestrators may use to activate the action. The value of the `triggers` field is of type [`triggerSet`](#Trigger-set).

### Slot definition

The `slotDefinition` type declares slots, which in turn define the meaning and shape of entities to be submitted with the action.

#### Name

The `name` field uniquely defines the slot within this action. The value of the `name` field is of type string.

`M2510`: Writers MUST include a unique `name` for each slot definition within an action definition.

`M5211`: Readers SHOULD use ordinal comparison to establish equivalency of the value of the `name` field within an action.

`M5212`: Writers MUST NOT emit entities for two slots with the same name.

#### Desired type

The `desiredType` field defines the slot's desired type. The value of the `desiredType` field is a URI [[5](#References)] within a string.

`M5220`: Writers MUST include a `desiredType` for each slot definition.

`M5221`: Readers SHOULD use ordinal comparison to establish equivalency of the value of the `desiredType` field. Readers SHOULD NOT use URI ladder comparisons.

### Trigger set

The `triggerSet` type describes a set of conditions for activation, typically in the context of an [action definition](#Action-definition). The conditions for activation are the union (i.e., the logical "OR") of all available triggers.

#### Utterances

The `utterances` field contains a list of text utterances which may trigger this action. The value of the `utterances` field is an array of type [`utteranceDefinition`](#Utterance-definition).

### Utterance definition

An utterance contains raw data that can be used to identify when, for example, a user's request should trigger this action. The implementation of the system that learns, extracts, and matches text against these utterances is expected to vary across systems.

#### Text

The `text` field contains the raw text associated with this utterance. The value of the `text` field is of type string.

#### Locale

The `locale` field communicates the language code of the [`text`](#Text) field. The value of the `locale` field is an [ISO 639](https://www.iso.org/iso-639-language-codes.html) [[6](#References)] code within a string.

`M5320`: Readers SHOULD treat missing and unknown values of the `locale` field as unknown.

`M5321`: Readers SHOULD NOT reject activities with unknown locale.

#### Entities

The `entities` field contains a list of entities present in the source [`text`](#Text). The value of the `entities` field is an array of type [`entityReference`](#Entity-reference).

`M5330`: Writers SHOULD NOT include entity references that do not match [`name`](#Name) field values defined for the action.

`M5331`: Readers SHOULD ignore entity references that do not match [`name`](#Name) field values defined for the action.

### Entity reference

The `entityReference` type identifies a entity embedded within text.

#### Name

The `name` field identifies the referenced entity. The value of the `name` field is of type string.

`M5410`: Readers SHOULD use ordinal comparison to establish equivalency of the value of the `name` field within an action.

#### Start position

The `startPosition` field identifies the position within the [`text`](#Text) field where the first character of the entity is found. The value of the `startPosition` field is of type number.

#### End position

The `endPosition` field identifies the position within the [`text`](#Text) field where the last character of the entity is found. The value of the `endPosition` field is of type number.

`M5430`: Writers MUST include `name`, `startPosition`, and `endPosition` in all `entityReference` objects.

`M5431`: Writers MUST only use non-negative integer numbers for the value of `startPosition` and `endPosition`.

`M5432`: Writers MUST include `startPosition` and `endPosition` values between 0 and the length of the [`text`](#Text) field.

`M5433`: Writers MUST NOT include `endPosition` values that are less than or equal to `startPosition` values.

`M5434`: Readers SHOULD reject any `entityReference` objects that do not meet the above criteria.

### Authentication connection

An authentication connection represents a sign-in service, and contains parameters describing how to use this service to request user sign-in and consent.

#### Authentication connection ID

The `id` field contains the unique internal identifier for this setting. The value of the `id` field is of type string.

`M5510`: Two `id` values are equivalent only if they are ordinally identical.

#### Authentication connection name

The `name` field contains a name used to identify the authentication connection when invoked 

#### Authentication connection service provider ID

The `serviceProviderId` field identifies the authentication service providing sign-in functionality. The value of the `serviceProviderId` is of type string and the valid values (and their meanings) are definde by the registry accepting the manifest.

#### Authentication connection client ID

The `clientId` field contains the identifier sent to the authentication service when requesting sign-in. The value of the `clientId` field is of type string.

#### Authnetication connection client secret

The `clientSecret` field contains the client secret sent to the authentication service when requesting sign-in. The value of the `clientSecret` field is of type string.

#### Authentication connection scope

The `scopes` field contains the scopes string sent to the authentication service when requesting sign-in. If the authentication connection specifies multiple scopes, they are supplied in this field in whatever format the authentication service is expecting. The value of the `scopes` field is of type string.

#### Authentication connection properties

The `properties` field contains additional properties to be supplied to the service provider identified by [`serviceProviderId`](#Authentication-connection-service-provider-ID). The value of the `properties` field is a complex type defined by the service provider.

`M5560`: Registries and service providers SHOULD use only strings for authentication property keys and values.

### References

1. [Bot Framework Protocol](../botframework-protocol/botframework-protocol.md)
2. [Bot Framework Activity](../botframework-activity/botframework-activity.md)
3. [MSBot](https://github.com/Microsoft/botbuilder-tools/tree/master/MSBot)
4. [RFC 2119](https://tools.ietf.org/html/rfc2119)
5. [RFC 3987](https://tools.ietf.org/html/rfc3987)
6. [ISO 639](https://www.iso.org/iso-639-language-codes.html)
7. [RFC 2397](https://tools.ietf.org/html/rfc2397)

# Appendix I - Changes

<<<<<<< HEAD
## 2018-08-19 - dandris@microsoft.com
* Rearranged triggers into own section
=======
## 2018-08-24 - dandris@microsoft.com
* Renamed action entities to action slots
>>>>>>> 52fcdcf6

## 2018-08-13 - dandris@microsoft.com

* Add omitted text in overview descriptions
* Revise `M5431` to allow zero

## 2018-07-31 - dandris@microsoft.com

* Move identity/actions/publishing into distinct sections

## 2018-07-29 - dandris@microsoft.com

* Added icons back into format
* Added authentication connections

## 2018-07-25 - dandris@microsoft.com

* Initial draft<|MERGE_RESOLUTION|>--- conflicted
+++ resolved
@@ -358,13 +358,11 @@
 
 # Appendix I - Changes
 
-<<<<<<< HEAD
-## 2018-08-19 - dandris@microsoft.com
+## 2018-09-06 - dandris@microsoft.com
 * Rearranged triggers into own section
-=======
+
 ## 2018-08-24 - dandris@microsoft.com
 * Renamed action entities to action slots
->>>>>>> 52fcdcf6
 
 ## 2018-08-13 - dandris@microsoft.com
 
